# Cameras

## Camera Initialize

We follow `Pytorch3D` cameras. The extrinsic matrix is defined in `view_to_world` and `right matrix multiplication`, and intrinsic matrix is defined as `left matrix multiplication`.
In mmhuman3d, the recommended way to initialize a camera is by passing `K`, `R`, `T` matrix directly.
You can slice the cameras by index.

- **Slice cameras:**

    ```python
    from mmhuman3d.core.cameras import PerspectiveCameras
    import torch
    K = torch.eye(4, 4)[None]
    R = torch.eye(3, 3)[None]
    T = torch.zeros(100, 3)
    # Batch of K, R, T should all be the same or some of them could be 1. The final batch size will be the biggest one.
    cam = PerspectiveCameras(K=K, R=R, T=T)
    assert cam.R.shape == (100, 3, 3)
    assert cam.K.shape == (100, 4, 4)
    assert cam.T.shape == (100, 3)
    assert (cam[:10].K == cam.K[:10]).all()
    ```
- **Build cameras:**

    Warped by mmcv.Registry. Take the usually used `PerspectiveCameras` and `WeakPerspectiveCameras` as examples. If `K`, `R`, `T` are not specified, the `K` will use default `K` by `compute_default_projection_matrix` with default `focal_length` and `principal_point` and `R` will be identical matrix, `T` will be zeros. You can also specify by overwriting the parameters for `compute_default_projection_matrix`.
    ```python
    from mmhuman3d.core.cameras import build_cameras

    # Initialize a perspective camera with given K, R, T matrix.
    # It is recommended that the batches of K, R, T either the same or be 1.
    K = torch.eye(4, 4)[None]
    R = torch.eye(3, 3)[None]
    T = torch.zeros(10, 3)
    cam1 = build_cameras(
        dict(
            type='perspective',
            K=K,
            R=R,
            T=T,
            in_ndc=True,
            image_size=(1000, 1000),
            convention='opencv',
            ))
    # This is the same as:
    cam2 = PerspectiveCameras(
            K=K,
            R=R,
            T=T,
            in_ndc=True,
            image_size=(1000, 1000),
            convention='opencv',
            )
    assert cam1.K.shape == cam2.K.shape == (10, 4, 4)
    assert cam1.R.shape == cam2.R.shape == (10, 3, 3)
    assert cam1.T.shape == cam2.T.shape == (10, 3)

    # Initialize a perspective camera with specific `image_size`, `principal_points`, `focal_length`.
    # `in_ndc = False` means the intrinsic matrix `K` defined in screen space. The `focal_length` and `principal_point` in `K` is defined in scale of pixels. This `principal_points` is (500, 500) pixels and `focal_length` is 1000 pixels.
    cam = build_cameras(
        dict(
            type='perspective',
            in_ndc=False,
            image_size=(1000, 1000),
            principal_points=(500, 500),
            focal_length=1000,
            convention='opencv',
            ))

    assert (cam.K[0] == torch.Tensor([[1000., 0.,  500.,    0.],
                                      [0., 1000.,  500.,    0.],
                                      [0.,    0.,    0.,    1.],
                                      [0.,    0.,    1.,    0.]]).view(4, 4)).all()

    # Initialize a weakperspective camera with given K, R, T. weakperspective camera support `in_ndc = True` only.
    cam = build_cameras(
        dict(
            type='weakperspective',
            K=K,
            R=R,
            T=T,
            image_size=(1000, 1000)
            ))

    # If no `K`, `R`, `T` information provided
    # Initialize a `in_ndc` perspective camera with default matrix.
    cam = build_cameras(
        dict(
            type='perspective',
            in_ndc=True,
            image_size=(1000, 1000),
            ))
    # Then convert it to screen. This operation requires `image_size`.
    cam.to_screen_()
    ```

## Camera Projection Matrixs
- **Perspective:**

    format of intrinsic matrix:
    fx, fy is focal_length, px, py is principal_point.
    ```python
    K = [
            [fx,   0,   px,   0],
            [0,   fy,   py,   0],
            [0,    0,    0,   1],
            [0,    0,    1,   0],
        ]
    ```
<<<<<<< HEAD
    Detailed infomation refer to [Pytorch3D](https://github.com/facebookresearch/pytorch3d/blob/main/pytorch3d/renderer/cameras.py#L895).
=======
    Detailed information refer to [pytorch3d](https://github.com/facebookresearch/pytorch3d/blob/main/pytorch3d/renderer/cameras.py#L895).
>>>>>>> bfeb2692

- **WeakPerspective:**

    format of intrinsic matrix:
    ```python
    K = [
            [sx*r,   0,    0,   tx*sx*r],
            [0,     sy,    0,   ty*sy],
            [0,     0,     1,       0],
            [0,     0,     0,       1],
        ]
    ```
    `WeakPerspectiveCameras` is orthographics indeed, mainly for SMPL(x) projection.
<<<<<<< HEAD
    Detailed infomation refer to [mmhuman3d cameras](mmhuman3d/core/cameras/cameras.py#L40).
=======
    Detailed information refer to [mmhuman3d](mmhuman3d/core/cameras/cameras.py#L40).
>>>>>>> bfeb2692
    This can be converted from SMPL predicted camera parameter by:
    ```python
    from mmhuman3d.core.cameras import WeakPerspectiveCameras
    K = WeakPerspectiveCameras.convert_orig_cam_to_matrix(orig_cam)
    ```
    The pred_cam is array/tensor of shape (frame, 4) consists of [scale_x, scale_y, transl_x, transl_y]. See in [VIBE](https://github.com/mkocabas/VIBE/blob/master/lib/utils/renderer.py#L40-L47).

- **FoVPerspective:**
    ```python
    format of intrinsic matrix:
    K = [
            [s1,   0,   w1,   0],
            [0,   s2,   h1,   0],
            [0,    0,   f1,  f2],
            [0,    0,    1,   0],
        ]
    ```
<<<<<<< HEAD
    s1, s2, w1, h1, f1, f2 is related to FoV parameters, detailed infomation refer to [Pytorch3D](https://github.com/facebookresearch/pytorch3d/blob/main/pytorch3d/renderer/cameras.py).
=======
    s1, s2, w1, h1, f1, f2 is related to FoV parameters, detailed information refer to [pytorch3d](https://github.com/facebookresearch/pytorch3d/blob/main/pytorch3d/renderer/cameras.py).
>>>>>>> bfeb2692

- **Orthographics:**

    format of intrinsic matrix:
    ```python
    K = [
            [fx,   0,    0,  px],
            [0,   fy,    0,  py],
            [0,    0,    1,   0],
            [0,    0,    0,   1],
    ]
    ```
<<<<<<< HEAD
    Detailed infomation refer to [Pytorch3D](https://github.com/facebookresearch/pytorch3d/blob/main/pytorch3d/renderer/cameras.py).
=======
    Detailed information refer to [pytorch3d](https://github.com/facebookresearch/pytorch3d/blob/main/pytorch3d/renderer/cameras.py).
>>>>>>> bfeb2692

- **FoVOrthographics:**
    ```python
    K = [
            [scale_x,        0,         0,  -mid_x],
            [0,        scale_y,         0,  -mix_y],
            [0,              0,  -scale_z,  -mid_z],
            [0,              0,         0,       1],
    ]
    ```
<<<<<<< HEAD
    scale_x, scale_y, scale_z, mid_x, mid_y, mid_z is related to FoV parameters, related infomation refer to [Pytorch3D](https://github.com/facebookresearch/pytorch3d/blob/main/pytorch3d/renderer/cameras.py).
=======
    scale_x, scale_y, scale_z, mid_x, mid_y, mid_z is related to FoV parameters, related information refer to [pytorch3d](https://github.com/facebookresearch/pytorch3d/blob/main/pytorch3d/renderer/cameras.py).
>>>>>>> bfeb2692

## Camera Conventions
- **Convert between different cameras:**

    We name intrinsic matrix as `K`, rotation matrix as `R` and translation matrix as `T`.
    Different camera conventions have different axis directions, and some defined as left matrix multiplication and some as right. Intrinsic and extrinsic matrix should be of the same multiplication convention, but some conventions like `Pytorch3D` uses right matrix multiplication in computation procedure but passes left matrix multiplication `K` when initializing the cameras(mainly for better understanding).
    Conversion between `NDC` and `screen` also influence the intrinsic matrix, this is independent to camera conventions but should also be included.
    If you want to use an existing convention, choose in `['opengl', 'opencv', 'pytorch3d', 'pyrender', 'open3d']`.
    E.g., you want to convert your opencv calibrated camera to Pytorch3D NDC defined camera for rendering, you can do:
    ```python
    from mmhuman3d.core.conventions.cameras import convert_cameras
    import torch

    K, R, T = convert_cameras(
        K=K,
        R=R,
        T=T,
        in_ndc_src=False,
        in_ndc_dst=True,
        resolution_src=(1080, 1920),
        convention_src='opencv',
        convention_dst='pytorch3d')
    ```
    Input K could be None, or `array`/`tensor` of shape (batch_size, 3, 3) or (batch_size, 4, 4).
    Input R could be None, or `array`/`tensor` of shape (batch_size, 3, 3).
    Input T could be None, or `array`/`tensor` of shape (batch_size, 3).
    If the original `K` is `None`, it will remain `None`. If the original `R` is `None`, it will be set as identity matrix. If the original `T` is `None`, it will be set as zeros matrix.
    If you do not know about `NDC` defined camera and `screen` defined camera, please refer to [Pytorch3D](https://github.com/facebookresearch/pytorch3d/blob/main/docs/notes/cameras.md).

- **Define your new camera convention:**

    If want to use a new convention, define your convention in [CAMERA_CONVENTION_FACTORY](https://github.com/open-mmlab/mmhuman3d/tree/main/mmhuman3d/core/conventions/cameras/__init__.py) by the order of right to, up to, and off screen. E.g., the first one is pyrender and its convention should be '+x+y+z'. '+' could be ignored. The second one is opencv and its convention should be '+x-y-z'. The third one is Pytorch3D and its convention should be '-xyz'.
    ```
    OpenGL(PyRender)       OpenCV             Pytorch3D
        y                   z                     y
        |                  /                      |
        |                 /                       |
        |_______x        /________x     x________ |
        /                |                        /
       /                 |                       /
    z /                y |                    z /
    ```

## Some Convert Functions
Convert functions are also defined in conventions.cameras.
- **NDC & screen:**

    ```python
    from mmhuman3d.core.conventions.cameras import (convert_ndc_to_screen,
                                                    convert_screen_to_ndc)

    K = convert_ndc_to_screen(K, resolution=(1080, 1920), is_perspective=True)
    K = convert_screen_to_ndc(K, resolution=(1080, 1920), is_perspective=True)
    ```

- **3x3 & 4x4 intrinsic matrix**

    ```python
    from mmhuman3d.core.conventions.cameras import (convert_K_3x3_to_4x4,
                                                    convert_K_4x4_to_3x3)

    K = convert_K_3x3_to_4x4(K, is_perspective=True)
    K = convert_K_4x4_to_3x3(K, is_perspective=True)
    ```

- **world & view:**

    Convert between world & view coordinates.

    ```python
    from mmhuman3d.core.conventions.cameras import convert_world_view
    R, T = convert_world_view(R, T)
    ```
- **weakperspective & perspective:**

    Convert between weakperspective & perspective. zmean is needed.
    WeakperspectiveCameras is in_ndc, so you should pass resolution if perspective not in ndc.

    ```python
    from mmhuman3d.core.conventions.cameras import (
        convert_perspective_to_weakperspective,
        convert_weakperspective_to_perspective)

    K = convert_perspective_to_weakperspective(
        K, zmean, in_ndc=False, resolution, convention='opencv')
    K = convert_weakperspective_to_perspective(
        K, zmean, in_ndc=False, resolution, convention='pytorch3d')
    ```

## Some Compute Functions

- **Project 3D coordinates to screen:**

    ```python
    points_xydepth = cameras.transform_points_screen(points)
    points_xy = points_xydepth[..., :2]
    ```

- **Compute depth of points:**

    You can simply convert points to the view coordinates and get the z value as depth. Example culd be found in [DepthRenderer](https://github.com/open-mmlab/mmhuman3d/tree/main/mmhuman3d/core/visualization/renderer/torch3d_renderer/depth_renderer.py).
    ```python
    points_depth = cameras.compute_depth_of_points(points)
    ```

- **Compute normal of meshes:**

    Use `Pytorch3D` to compute normal of meshes. Example culd be found in [NormalRenderer](https://github.com/open-mmlab/mmhuman3d/tree/main/mmhuman3d/core/visualization/renderer/torch3d_renderer/normal_renderer.py).
    ```python
    normals = cameras.compute_normal_of_meshes(meshes)
    ```

- **Get camera plane normal:**

    Get the normalized normal tensor which points out of the camera plane from camera center.
    ```python
    normals = cameras.get_camera_plane_normals()
    ```<|MERGE_RESOLUTION|>--- conflicted
+++ resolved
@@ -107,11 +107,7 @@
             [0,    0,    1,   0],
         ]
     ```
-<<<<<<< HEAD
-    Detailed infomation refer to [Pytorch3D](https://github.com/facebookresearch/pytorch3d/blob/main/pytorch3d/renderer/cameras.py#L895).
-=======
-    Detailed information refer to [pytorch3d](https://github.com/facebookresearch/pytorch3d/blob/main/pytorch3d/renderer/cameras.py#L895).
->>>>>>> bfeb2692
+    Detailed information refer to [Pytorch3D](https://github.com/facebookresearch/pytorch3d/blob/main/pytorch3d/renderer/cameras.py#L895).
 
 - **WeakPerspective:**
 
@@ -125,11 +121,7 @@
         ]
     ```
     `WeakPerspectiveCameras` is orthographics indeed, mainly for SMPL(x) projection.
-<<<<<<< HEAD
-    Detailed infomation refer to [mmhuman3d cameras](mmhuman3d/core/cameras/cameras.py#L40).
-=======
-    Detailed information refer to [mmhuman3d](mmhuman3d/core/cameras/cameras.py#L40).
->>>>>>> bfeb2692
+    Detailed information refer to [mmhuman3d cameras](mmhuman3d/core/cameras/cameras.py#L40).
     This can be converted from SMPL predicted camera parameter by:
     ```python
     from mmhuman3d.core.cameras import WeakPerspectiveCameras
@@ -147,11 +139,7 @@
             [0,    0,    1,   0],
         ]
     ```
-<<<<<<< HEAD
-    s1, s2, w1, h1, f1, f2 is related to FoV parameters, detailed infomation refer to [Pytorch3D](https://github.com/facebookresearch/pytorch3d/blob/main/pytorch3d/renderer/cameras.py).
-=======
-    s1, s2, w1, h1, f1, f2 is related to FoV parameters, detailed information refer to [pytorch3d](https://github.com/facebookresearch/pytorch3d/blob/main/pytorch3d/renderer/cameras.py).
->>>>>>> bfeb2692
+    s1, s2, w1, h1, f1, f2 is related to FoV parameters, detailed information refer to [Pytorch3D](https://github.com/facebookresearch/pytorch3d/blob/main/pytorch3d/renderer/cameras.py).
 
 - **Orthographics:**
 
@@ -164,11 +152,7 @@
             [0,    0,    0,   1],
     ]
     ```
-<<<<<<< HEAD
-    Detailed infomation refer to [Pytorch3D](https://github.com/facebookresearch/pytorch3d/blob/main/pytorch3d/renderer/cameras.py).
-=======
-    Detailed information refer to [pytorch3d](https://github.com/facebookresearch/pytorch3d/blob/main/pytorch3d/renderer/cameras.py).
->>>>>>> bfeb2692
+    Detailed information refer to [Pytorch3D](https://github.com/facebookresearch/pytorch3d/blob/main/pytorch3d/renderer/cameras.py).
 
 - **FoVOrthographics:**
     ```python
@@ -179,11 +163,7 @@
             [0,              0,         0,       1],
     ]
     ```
-<<<<<<< HEAD
-    scale_x, scale_y, scale_z, mid_x, mid_y, mid_z is related to FoV parameters, related infomation refer to [Pytorch3D](https://github.com/facebookresearch/pytorch3d/blob/main/pytorch3d/renderer/cameras.py).
-=======
-    scale_x, scale_y, scale_z, mid_x, mid_y, mid_z is related to FoV parameters, related information refer to [pytorch3d](https://github.com/facebookresearch/pytorch3d/blob/main/pytorch3d/renderer/cameras.py).
->>>>>>> bfeb2692
+    scale_x, scale_y, scale_z, mid_x, mid_y, mid_z is related to FoV parameters, related information refer to [Pytorch3D](https://github.com/facebookresearch/pytorch3d/blob/main/pytorch3d/renderer/cameras.py).
 
 ## Camera Conventions
 - **Convert between different cameras:**
