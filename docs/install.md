# Installation

<!-- TOC -->

- [Requirements](#requirements)
- [Prepare environment](#prepare-environment)
- [Install MMHuman3D](#install-mmhuman3d)
- [A from-scratch setup script](#a-from-scratch-setup-script)

<!-- TOC -->

## Requirements

- Linux
- ffmpeg
- Python 3.7+
- PyTorch 1.6.0, 1.7.0, 1.7.1, 1.8.0, 1.8.1, 1.9.0 or 1.9.1.
- CUDA 9.2+
- GCC 5+
- PyTorch3D 0.4+
- [MMCV](https://github.com/open-mmlab/mmcv) (Please install mmcv-full>=1.3.17,<1.6.0 for GPU)

Optional:
- [MMPOSE](https://github.com/open-mmlab/mmpose) (Only for demo.)
- [MMDETECTION](https://github.com/open-mmlab/mmdetection) (Only for demo.)
- [MMTRACKING](https://github.com/open-mmlab/mmtracking) (Only for multi-person demo. If you use mmtrack, please install mmcls<0.23.1, mmcv-full>=1.3.17,<1.6.0 for GPU.)

## Prepare environment

a. Create a conda virtual environment and activate it.

```shell
conda create -n open-mmlab python=3.8 -y
conda activate open-mmlab
```

b. Install ffmpeg

Install ffmpeg with conda directly and the libx264 will be built automatically.

```shell
conda install ffmpeg
```

c. Install PyTorch and torchvision following the [official instructions](https://pytorch.org/).
```shell
conda install pytorch={torch_version} torchvision cudatoolkit={cu_version} -c pytorch
```

E.g., install PyTorch 1.8.0 & CUDA 10.2.
```shell
conda install pytorch=1.8.0 torchvision cudatoolkit=10.2 -c pytorch
```

**Important:** Make sure that your compilation CUDA version and runtime CUDA version match.
Besides, for RTX 30 series GPU, cudatoolkit>=11.0 is required.

d. Install PyTorch3D from source.

For Linux:

```shell
conda install -c fvcore -c iopath -c conda-forge fvcore iopath -y
conda install -c bottler nvidiacub -y

conda install pytorch3d -c pytorch3d
```

Users may also refer to [PyTorch3D-install](https://github.com/facebookresearch/pytorch3d/blob/main/INSTALL.md) for more details.
However, our recent tests show that installing using ``conda`` sometimes runs into dependency conflicts.
Hence, users may alternatively install Pytorch3D from source following the steps below.

```shell
git clone https://github.com/facebookresearch/pytorch3d.git
cd pytorch3d
pip install .
cd ..
```

For Windows:

Please refer to [official installation](https://github.com/facebookresearch/pytorch3d/blob/main/INSTALL.md) for details. Here we provide an [example](https://github.com/open-mmlab/mmhuman3d/pull/199#issue-1274739041) for user reference.
**Important:** This section is for users who want to install MMHuman3D on Windows.

Your installation is successful if you can do these in command line.

```shell
echo "import pytorch3d;print(pytorch3d.__version__); \
    from pytorch3d.renderer import MeshRenderer;print(MeshRenderer);\
    from pytorch3d.structures import Meshes;print(Meshes);\
    from pytorch3d.renderer import cameras;print(cameras);\
    from pytorch3d.transforms import Transform3d;print(Transform3d);"|python

echo "import torch;device=torch.device('cuda');\
    from pytorch3d.utils import torus;\
    Torus = torus(r=10, R=20, sides=100, rings=100, device=device);\
    print(Torus.verts_padded());"|python
```

## Install MMHuman3D

a. Build mmcv-full & mmpose & mmdet & mmtrack

- mmcv-full

We recommend you to install the pre-build package as below.

For CPU:
```shell
pip install mmcv-full -f https://download.openmmlab.com/mmcv/dist/cpu/{torch_version}/index.html
```
Please replace `{torch_version}` in the url to your desired one.

For GPU:
 ```shell
 pip install "mmcv-full>=1.3.17,<1.6.0" -f https://download.openmmlab.com/mmcv/dist/{cu_version}/{torch_version}/index.html
 ```
Please replace `{cu_version}` and `{torch_version}` in the url to your desired one.

For example, to install mmcv-full with CUDA 10.2 and PyTorch 1.8.0, use the following command:
```shell
pip install "mmcv-full>=1.3.17,<1.6.0" -f https://download.openmmlab.com/mmcv/dist/cu102/torch1.8.0/index.html
```

See [here](https://mmcv.readthedocs.io/en/latest/get_started/installation.html) for different versions of MMCV compatible to different PyTorch and CUDA versions.
For more version download link, refer to [openmmlab-download](https://download.openmmlab.com/mmcv/dist/index.html).

Optionally you can choose to compile mmcv from source by the following command

```shell
git clone https://github.com/open-mmlab/mmcv.git -b v1.3.17
cd mmcv
MMCV_WITH_OPS=1 pip install -e .  # package mmcv-full, which contains cuda ops, will be installed after this step
# OR pip install -e .  # package mmcv, which contains no cuda ops, will be installed after this step
cd ..
```

Important: You need to run `pip uninstall mmcv` first if you have mmcv installed. If mmcv and mmcv-full are both installed, there will be `ModuleNotFoundError`.

- mmdetection (optional)

```shell
pip install mmdet
```

Alternatively, you can also build MMDetection from source in case you want to modify the code:
```shell
git clone https://github.com/open-mmlab/mmdetection.git
cd mmdetection
pip install -r requirements/build.txt
pip install -v -e .
```

- mmpose (optional)
```shell
pip install mmpose
```

Alternatively, you can also build MMPose from source in case you want to modify the code:

```shell
git clone https://github.com/open-mmlab/mmpose.git
cd mmpose
pip install -r requirements.txt
pip install -v -e .
```

- mmtracking (optional)

```shell
pip install "mmcls<0.23.1 " "mmtrack<0.13.0"
```

Alternatively, you can also build MMTracking from source in case you want to modify the code:

```shell
<<<<<<< HEAD
git clone https://github.com/open-mmlab/mmtracking.git -b v0.8.0
=======
git clone git@github.com:open-mmlab/mmtracking.git -b v0.13.0
>>>>>>> 5f8e0ca5
cd mmtracking
pip install -r requirements/build.txt
pip install -v -e .  # or "python setup.py develop"
```
b. Clone the mmhuman3d repository.

```shell
git clone https://github.com/open-mmlab/mmhuman3d.git
cd mmhuman3d
```

c. Install build requirements and then install mmhuman3d.

```shell
pip install -v -e .  # or "python setup.py develop"
```

## A from-scratch setup script

```shell

# Create conda environment
conda create -n open-mmlab python=3.8 -y
conda activate open-mmlab

# Install PyTorch
conda install pytorch==1.8.0 torchvision cudatoolkit=10.2 -c pytorch -y

# Install PyTorch3D
conda install -c fvcore -c iopath -c conda-forge fvcore iopath -y
conda install -c bottler nvidiacub -y
conda install pytorch3d -c pytorch3d
# Alternatively from source in case of dependency conflicts
# git clone https://github.com/facebookresearch/pytorch3d.git
# cd pytorch3d
# pip install .
# cd ..

# Install mmcv-full
pip install "mmcv-full>=1.3.17,<1.6.0" -f https://download.openmmlab.com/mmcv/dist/cu102/torch1.8.0/index.html

# Optional: install mmdetection & mmpose & mmtracking
pip install mmdet
pip install mmpose
<<<<<<< HEAD
pip install "mmcls<0.18.0" "mmtrack<0.9.0,>=0.8.0"
=======

pip install "mmcls<0.23.1 " "mmtrack<0.13.0"
>>>>>>> 5f8e0ca5

# Install mmhuman3d
git clone https://github.com/open-mmlab/mmhuman3d.git
cd mmhuman3d
pip install -v -e .
```<|MERGE_RESOLUTION|>--- conflicted
+++ resolved
@@ -174,11 +174,7 @@
 Alternatively, you can also build MMTracking from source in case you want to modify the code:
 
 ```shell
-<<<<<<< HEAD
-git clone https://github.com/open-mmlab/mmtracking.git -b v0.8.0
-=======
-git clone git@github.com:open-mmlab/mmtracking.git -b v0.13.0
->>>>>>> 5f8e0ca5
+git clone https://github.com/open-mmlab/mmtracking.git -b v0.13.0
 cd mmtracking
 pip install -r requirements/build.txt
 pip install -v -e .  # or "python setup.py develop"
@@ -223,12 +219,7 @@
 # Optional: install mmdetection & mmpose & mmtracking
 pip install mmdet
 pip install mmpose
-<<<<<<< HEAD
-pip install "mmcls<0.18.0" "mmtrack<0.9.0,>=0.8.0"
-=======
-
 pip install "mmcls<0.23.1 " "mmtrack<0.13.0"
->>>>>>> 5f8e0ca5
 
 # Install mmhuman3d
 git clone https://github.com/open-mmlab/mmhuman3d.git
