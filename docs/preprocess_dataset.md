# Data preparation

<!-- - [Data preparation](#data-preparation) -->
  <!-- * [Overview](#overview)
  * [Generate dataset files](#generate-dataset-files)
  * [Obtain preprocessed datasets](#obtain-preprocessed-datasets) -->
- [Datasets for supported algorithms](#datasets-for-supported-algorithms)
- [Folder structure](#folder-structure)
  * [COCO](#coco)
  * [COCO-WholeBody](#coco-wholebody)
  * [CrowdPose](#crowdpose)
  * [Human3.6M](#human36m)
  * [Human3.6M Mosh](#human36m-mosh)
  * [HybrIK](#hybrik)
  * [LSP](#lsp)
  * [LSPET](#lspet)
  * [MPI-INF-3DHP](#mpi-inf-3dhp)
  * [MPII](#mpii)
  * [PoseTrack18](#posetrack18)
  * [PW3D](#pw3d)
  * [SPIN](#spin)


## Overview

Our data pipeline use [HumanData](./human_data.md) structure for
storing and loading. The proprocessed npz files can be obtained from raw data using our data converters, and the supported configs can be found [here](https://github.com/open-mmlab/mmhuman3d/tree/main/tools/convert_datasets.py).

These are our supported converters and their respective `dataset-name`:
- AgoraConverter (`agora`)
- AmassConverter (`amass`)
- CocoConverter (`coco`)
- CocoHybrIKConverter (`coco_hybrik`)
- CocoWholebodyConverter (`coco_wholebody`)
- CrowdposeConverter (`crowdpose`)
- EftConverter (`eft`)
- H36mConverter (`h36m_p1`, `h36m_p2`)
- H36mHybrIKConverter (`h36m_hybrik`)
- H36mSpinConverter (`h36m_spin`)
- InstaVibeConverter (`instavariety_vibe`)
- LspExtendedConverter (`lsp_extended`)
- LspConverter (`lsp_original`, `lsp_dataset`)
- MpiiConverter (`mpii`)
- MpiInf3dhpConverter (`mpi_inf_3dhp`)
- MpiInf3dhpHybrIKConverter (`mpi_inf_3dhp_hybrik`)
- PennActionConverter (`penn_action`)
- PosetrackConverter (`posetrack`)
- Pw3dConverter (`pw3d`)
- Pw3dHybrIKConverter (`pw3d_hybrik`)
- SurrealConverter (`surreal`)
- SpinConverter (`spin`)
- Up3dConverter (`up3d`)

<!--

### Generate dataset files

After preparing the data the datasets according to their respective folder structure (see below), simply run this command to get the preprocessed npz file from your specified `dataset-name`
in $YOUR_OUTPUT_PATH:

```bash
python tools/convert_datasets.py \
  --datasets dataset-name \
  --root_path $YOUR_ROOT_PATH \
  --output_path $YOUR_OUTPUT_PATH
```

Use `all` to preprocess all datasets in the supported configs:
```bash
python tools/convert_datasets.py \
  --datasets all \
  --root_path $YOUR_ROOT_PATH \
  --output_path $YOUR_OUTPUT_PATH
```

### Obtain preprocessed datasets

The available dataset configurations are listed [here](https://github.com/open-mmlab/mmhuman3d/tree/main/tools/convert_datasets.py).

An example is
```
DATASET_CONFIGS = dict(
    ...
    pw3d=dict(type='Pw3dConverter', modes=['train', 'test'], prefix='pw3d')
)
```

where `pw3d` is an example of a `dataset-name`. The available modes are `train` and `test` and the prefix specifies the name of the dataset folder. In this case, `pw3d` is the name
of the dataset folder containing the raw annotations and images arranged in the following [structure](#pw3d).

Running this command

```bash
python tools/convert_datasets.py \
  --datasets pw3d \
  --root_path data/datasets \
  --output_path data/preprocessed_datasets
```

would allow us to obtain the preprocessed npz files under `data/preprocessed_datasets`:

```text
mmhuman3d
├── mmhuman3d
├── docs
├── tests
├── tools
├── configs
└── data
    ├── datasets
    └── preprocessed_datasets
        ├── pw3d_train.npz
        └── pw3d_test.npz
```

We can also modify the mode in the dataset configuration if we only want to obtain the
preprocessed npz file in `test` mode. i.e.
```
DATASET_CONFIGS = dict(
    ...
    pw3d=dict(type='Pw3dConverter', modes=['test'], prefix='pw3d')
)
```

-->

## Datasets for supported algorithms

For all algorithms, the root path for our datasets and output path for our preprocessed npz files are stored in `data/datasets` and `data/preprocessed_datasets`. As such, use this command with the listed `dataset-names`:

```bash
python tools/convert_datasets.py \
  --datasets <dataset-name> \
  --root_path data/datasets \
  --output_path data/preprocessed_datasets
```

For HMR training and testing, the following datasets are required:
  - [COCO](#coco)
  - [Human3.6M](#human36m)
  - [Human3.6M Mosh](#human36mmosh)
  - [MPI-INF-3DHP](#mpi-inf-3dhp)
  - [MPII](#mpii)
  - [LSP](#lsp)
  - [LSPET](#lspet)
  - [PW3D](#pw3d)

Convert datasets with the following `dataset-names`:
```
coco, pw3d, mpii, mpi_inf_3dhp, lsp_original, lsp_extended, h36m
```

**Alternatively**, you may download the preprocessed files directly:
- [cmu_mosh.npz](https://openmmlab-share.oss-cn-hangzhou.aliyuncs.com/mmhuman3d/datasets/cmu_mosh.npz?versionId=CAEQHhiBgIDoof_37BciIDU0OGU0MGNhMjAxMjRiZWI5YzdkMWEzMzc3YzBiZDM2)
- [coco_2014_train.npz](https://openmmlab-share.oss-cn-hangzhou.aliyuncs.com/mmhuman3d/datasets/coco_2014_train.npz?versionId=CAEQHhiBgICUrvbS6xciIDFmZmFhMDk5OGQ3YzQ5ZDE5NzJkMGQxNzdmMmQzZDdi)
- [h36m_train.npz](https://openmmlab-share.oss-cn-hangzhou.aliyuncs.com/mmhuman3d/datasets/h36m_train.npz?versionId=CAEQHhiBgMDrrfbS6xciIGY2NjMxMjgwMWQzNjRkNWJhYTNkZTYyYWUxNWQ4ZTE5)
- [lsp_train.npz](https://openmmlab-share.oss-cn-hangzhou.aliyuncs.com/mmhuman3d/datasets/lsp_train.npz?versionId=CAEQHhiBgICnq_bS6xciIDU4ZTRhMDIwZTBkZjQ1YTliYTY0NGFmMDVmOGVhZjMy)
- [lspet_train.npz](https://openmmlab-share.oss-cn-hangzhou.aliyuncs.com/mmhuman3d/datasets/lspet_train.npz?versionId=CAEQHhiBgICXrPbS6xciIDVkZGNmYWZjODlmMzQ2YjNhMjhlNmJmMzU2MjM4Yzg4)
- [mpi_inf_3dhp_train.npz](https://openmmlab-share.oss-cn-hangzhou.aliyuncs.com/mmhuman3d/datasets/mpi_inf_3dhp_train.npz?versionId=CAEQHhiBgMD3q_bS6xciIGQwYjc4NTRjYTllMzRkODU5NTNiZDQyOTBlYmRhODg5)
- [mpii_train.npz](https://openmmlab-share.oss-cn-hangzhou.aliyuncs.com/mmhuman3d/datasets/mpii_train.npz?versionId=CAEQHhiBgIDhq_bS6xciIDEwMmE0ZDc0NWI1NjQ2NWZhYTA5ZjEyODBiNWFmODg1)
- [pw3d_test.npz](https://openmmlab-share.oss-cn-hangzhou.aliyuncs.com/mmhuman3d/datasets/pw3d_test.npz?versionId=CAEQHhiBgMDaq_bS6xciIGVjY2YzZGJkNjNmMjQ2NGU4OTZkYjMwMjhhYWM1Y2I0)


The preprocessed datasets should have this structure:
```text
mmhuman3d
├── mmhuman3d
├── docs
├── tests
├── tools
├── configs
└── data
    ├── datasets
    └── preprocessed_datasets
        ├── coco_2014_train.npz
        ├── h36m_train.npz
        ├── lspet_train.npz
        ├── lsp_train.npz
        ├── mpi_inf_3dhp_train.npz
        ├── mpii_train.npz
        └── pw3d_test.npz
```

For SPIN training, the following datasets are required:
  - [COCO](#coco)
  - [Human3.6M](#human36m)
  - [Human3.6M Mosh](#human36mmosh)
  - [MPI-INF-3DHP](#mpi-inf-3dhp)
  - [MPII](#mpii)
  - [LSP](#lsp)
  - [LSPET](#lspet)
  - [PW3D](#pw3d)
  - [SPIN](#spin)


Convert datasets with the following `dataset-names`:
```
spin, h36m_spin
```

**Alternatively**, you may download the preprocessed files directly:
- [spin_coco_2014_train.npz](https://openmmlab-share.oss-cn-hangzhou.aliyuncs.com/mmhuman3d/datasets/spin_coco_2014_train.npz?versionId=CAEQHhiBgICb6bfT6xciIGM2NmNmZDYyNDMxMDRiNTVhNDk3YzY1N2Y2ODdlMTAy)
- [spin_h36m_train.npz](https://openmmlab-share.oss-cn-hangzhou.aliyuncs.com/mmhuman3d/datasets/spin_h36m_train.npz?versionId=CAEQHhiBgID657fT6xciIDM4ZDc5YjIwZjQwOTQ4ODRhOWZhMWQwZmVhNWZkZTQ3)
- [spin_lsp_train.npz](https://openmmlab-share.oss-cn-hangzhou.aliyuncs.com/mmhuman3d/datasets/spin_lsp_train.npz?versionId=CAEQHhiBgIDu57fT6xciIDQ0ODAzNjUyNjJkMzQyNzQ5Y2IzNGNhOTZmZGI2NzBm)
- [spin_lspet_train.npz](https://openmmlab-share.oss-cn-hangzhou.aliyuncs.com/mmhuman3d/datasets/spin_lspet_train.npz?versionId=CAEQHhiBgMCe6LfT6xciIDc3NzZiYzA1ZGJkYzQwNzRhYjg3ZDMwYTdjZDZmNTAw)
- [spin_mpi_inf_3dhp_train.npz](https://openmmlab-share.oss-cn-hangzhou.aliyuncs.com/mmhuman3d/datasets/spin_mpi_inf_3dhp_train.npz?versionId=CAEQHhiBgMCV6LfT6xciIDliYTJhM2FkNDkyYjRiOWFiYTUwOTk0MGRlNThlZWRk)
- [spin_mpii_train.npz](https://openmmlab-share.oss-cn-hangzhou.aliyuncs.com/mmhuman3d/datasets/spin_mpii_train.npz?versionId=CAEQHhiBgMDz57fT6xciIGJjMzAwMDdlYTBmMTQ0MDg4ZGE4YjhiZGNkNWQwZmM1)
- [spin_pw3d_test.npz](https://openmmlab-share.oss-cn-hangzhou.aliyuncs.com/mmhuman3d/datasets/spin_pw3d_test.npz?versionId=CAEQHhiBgMCL6LfT6xciIGUxNjY3OTBiODU5ZDQxODliYTQ4NzU0OGVjMzJkYmRm)


The preprocessed datasets should have this structure:
```text
mmhuman3d
├── mmhuman3d
├── docs
├── tests
├── tools
├── configs
└── data
    ├── datasets
    └── preprocessed_datasets
        ├── spin_coco_2014_train.npz
        ├── spin_h36m_train.npz
        ├── spin_lsp_train.npz
        ├── spin_lspet_train.npz
        ├── spin_mpi_inf_3dhp_train.npz
        ├── spin_mpii_train.npz
        └── spin_pw3d_test.npz
```

For VIBE training and testing, the following datasets are required:
  - [MPI-INF-3DHP](#mpi-inf-3dhp)
  - [PW3D](#pw3d)


The data converters are currently not available.

**Alternatively**, you may download the preprocessed files directly:
- [vibe_insta_variety.npz]
- [vibe_mpi_inf_3dhp_train.npz]
- [vibe_pw3d_test.npz]


The preprocessed datasets should have this structure:
```text
mmhuman3d
├── mmhuman3d
├── docs
├── tests
├── tools
├── configs
└── data
    ├── datasets
    └── preprocessed_datasets
        ├── vibe_insta_variety.npz
        ├── vibe_mpi_inf_3dhp_train.npz
        └── vibe_pw3d_test.npz
```


For VIBE training and testing, the following datasets are required:
  - [MPI-INF-3DHP](#mpi-inf-3dhp)
  - [PW3D](#pw3d)


The data converters are currently not available.

**Alternatively**, you may download the preprocessed files directly:
- [vibe_insta_variety.npz](https://pjlab-my.sharepoint.cn/:u:/g/personal/openmmlab_pjlab_org_cn/EYnlkp-69NBNlXDH-5ELZikBXDbSg8SZHqmdSX_3hK4EYg?e=QUl5nI)
- [vibe_mpi_inf_3dhp_train.npz](https://openmmlab-share.oss-cn-hangzhou.aliyuncs.com/mmhuman3d/datasets/vibe_mpi_inf_3dhp_train.npz?versionId=CAEQHhiBgICTnq3U6xciIGUwMTc5YWQ2MjNhZDQ3NGE5MmYxOWJhMGQxMTcwNTll)
- [vibe_pw3d_test.npz](https://openmmlab-share.oss-cn-hangzhou.aliyuncs.com/mmhuman3d/datasets/vibe_pw3d_test.npz?versionId=CAEQHhiBgMD5na3U6xciIGQ4MmU0MjczYTYzODQ1NDQ5M2JiNzY1N2E5MTNlOWY5)


The preprocessed datasets should have this structure:
```text
mmhuman3d
├── mmhuman3d
├── docs
├── tests
├── tools
├── configs
└── data
    ├── datasets
    └── preprocessed_datasets
        ├── vibe_insta_variety.npz
        ├── vibe_mpi_inf_3dhp_train.npz
        └── vibe_pw3d_test.npz
```

For HYBRIK training and testing, the following datasets are required:
  - [HybrIK](#hybrik)
  - [COCO](#coco)
  - [Human3.6M](#human36m)
  - [MPI-INF-3DHP](#mpi-inf-3dhp)
  - [PW3D](#pw3d)

Convert datasets with the following `dataset-names`:
```
h36m_hybrik, pw3d_hybrik, mpi_inf_3dhp_hybrik, coco_hybrik
```

**Alternatively**, you may download the preprocessed files directly:
- [hybriK_coco_2017_train.npz](https://openmmlab-share.oss-cn-hangzhou.aliyuncs.com/mmhuman3d/datasets/hybrik_coco_2017_train.npz?versionId=CAEQHhiBgMDA6rjT6xciIDE3N2FiZDkxYTkyZDRjN2ZiYjc1ODQ2YTc5NjY0ZmFl)
- [hybrik_h36m_train.npz](https://openmmlab-share.oss-cn-hangzhou.aliyuncs.com/mmhuman3d/datasets/hybrik_h36m_train.npz?versionId=CAEQHhiBgIC_iLjT6xciIGE4NmQ5YzUxMzY0ZjQ0Y2U5MWFkOTkwNmIwMGI4NTNm)
- [hybrik_mpi_inf_3dhp_train.npz](https://openmmlab-share.oss-cn-hangzhou.aliyuncs.com/mmhuman3d/datasets/hybrik_mpi_inf_3dhp_train.npz?versionId=CAEQHhiBgICogLjT6xciIDQwYzRlYTVlOTE0YTQ4ZDRhYTljOGRkZDc1MDhjNDgy)
- [hybrik_pw3d_test.npz](https://openmmlab-share.oss-cn-hangzhou.aliyuncs.com/mmhuman3d/datasets/hybrik_pw3d_test.npz?versionId=CAEQHhiBgMCO8LfT6xciIDhjMDFhOTFmZjY4MDQ4MWI4MzVmODYyYTc1NTYwNjA1)


The preprocessed datasets should have this structure:
```text
mmhuman3d
├── mmhuman3d
├── docs
├── tests
├── tools
├── configs
└── data
    ├── datasets
    └── preprocessed_datasets
        ├── hybriK_coco_2017_train.npz
        ├── hybrik_h36m_train.npz
        ├── hybrik_mpi_inf_3dhp_train.npz
        └── hybrik_pw3d_test.npz
```

## Folder structure

### AGORA

<!-- [DATASET] -->

<details>
<summary align="right"><a href="https://arxiv.org/pdf/2104.14643.pdf">AGORA (CVPR'2021)</a></summary>

```bibtex
@inproceedings{Patel:CVPR:2021,
 title = {{AGORA}: Avatars in Geography Optimized for Regression Analysis},
 author = {Patel, Priyanka and Huang, Chun-Hao P. and Tesch, Joachim and Hoffmann, David T. and Tripathi, Shashank and Black, Michael J.},
 booktitle = {Proceedings IEEE/CVF Conf.~on Computer Vision and Pattern Recognition ({CVPR})},
 month = jun,
 year = {2021},
 month_numeric = {6}
}
```

</details>

For [AGORA](https://agora.is.tue.mpg.de/index.html), please download the [dataset](https://agora.is.tue.mpg.de/download.php) and place them in the folder structure below:

```text
mmhuman3d
├── mmhuman3d
├── docs
├── tests
├── tools
├── configs
└── data
   └── datasets
       └── agora
           ├── camera_dataframe # smplx annotations
           │   ├── train_0_withjv.pkl
           │   ├── validation_0_withjv.pkl
           │   └── ...
           ├── camera_dataframe_smpl # smpl annotations
           │   ├── train_0_withjv.pkl
           │   ├── validation_0_withjv.pkl
           │   └── ...
           ├── images
           │   ├── train
           │   │   ├── ag_trainset_3dpeople_bfh_archviz_5_10_cam00_00000_1280x720.png
           │   │   ├── ag_trainset_3dpeople_bfh_archviz_5_10_cam00_00001_1280x720.png
           │   │   └── ...
           │   ├── validation
           │   └── test
           ├── smpl_gt
           │   ├── trainset_3dpeople_adults_bfh
           │   │   ├── 10004_w_Amaya_0_0.mtl
           │   │   ├── 10004_w_Amaya_0_0.obj
           │   │   ├── 10004_w_Amaya_0_0.pkl
           │   │   └── ...
           │   └── ...
           └── smplx_gt
                   ├── 10004_w_Amaya_0_0.obj
                   ├── 10004_w_Amaya_0_0.pkl
                   └── ...
```

### COCO

<!-- [DATASET] -->

<details>
<summary align="right"><a href="https://link.springer.com/chapter/10.1007/978-3-319-10602-1_48">COCO (ECCV'2014)</a></summary>

```bibtex
@inproceedings{lin2014microsoft,
  title={Microsoft coco: Common objects in context},
  author={Lin, Tsung-Yi and Maire, Michael and Belongie, Serge and Hays, James and Perona, Pietro and Ramanan, Deva and Doll{\'a}r, Piotr and Zitnick, C Lawrence},
  booktitle={European conference on computer vision},
  pages={740--755},
  year={2014},
  organization={Springer}
}
```

</details>

For [COCO](http://cocodataset.org/) data, please download from [COCO download](http://cocodataset.org/#download). COCO'2014 Train is needed for HMR training and COCO'2017 Train is needed for HybrIK trainig.
Download and extract them under  `$MMHUMAN3D/data/datasets`, and make them look like this:

```text
mmhuman3d
├── mmhuman3d
├── docs
├── tests
├── tools
├── configs
└── data
    └── datasets
        └── coco
            ├── annotations
            |   ├── person_keypoints_train2014.json
            |   ├── person_keypoints_val2014.json
            ├── train2014
            │   ├── COCO_train2014_000000000009.jpg
            │   ├── COCO_train2014_000000000025.jpg
            │   ├── COCO_train2014_000000000030.jpg
            |   └── ...
            └── train_2017
                │── annotations
                │   ├── person_keypoints_train2017.json
                │   └── person_keypoints_val2017.json
                │── train2017
                │   ├── 000000000009.jpg
                │   ├── 000000000025.jpg
                │   ├── 000000000030.jpg
                │   └── ...
                └── val2017
                    ├── 000000000139.jpg
                    ├── 000000000285.jpg
                    ├── 000000000632.jpg
                    └── ...
```


### COCO-WholeBody

<!-- [DATASET] -->

<details>
<summary align="right"><a href="https://link.springer.com/chapter/10.1007/978-3-030-58545-7_12">COCO-WholeBody (ECCV'2020)</a></summary>

```bibtex
@inproceedings{jin2020whole,
  title={Whole-Body Human Pose Estimation in the Wild},
  author={Jin, Sheng and Xu, Lumin and Xu, Jin and Wang, Can and Liu, Wentao and Qian, Chen and Ouyang, Wanli and Luo, Ping},
  booktitle={Proceedings of the European Conference on Computer Vision (ECCV)},
  year={2020}
}
```

</details>

For [COCO-WholeBody](https://github.com/jin-s13/COCO-WholeBody/) datatset, images can be downloaded from [COCO download](http://cocodataset.org/#download), 2017 Train/Val is needed for COCO keypoints training and validation.
Download and extract them under `$MMHUMAN3D/data/datasets`, and make them look like this:

```text
mmhuman3d
├── mmhuman3d
├── docs
├── tests
├── tools
├── configs
└── data
    └── datasets
        └── coco
            ├── annotations
            |   ├── coco_wholebody_train_v1.0.json
            |   └── coco_wholebody_val_v1.0.json
            └── train_2017
                │── train2017
                │   ├── 000000000009.jpg
                │   ├── 000000000025.jpg
                │   ├── 000000000030.jpg
                │   └── ...
                └── val2017
                    ├── 000000000139.jpg
                    ├── 000000000285.jpg
                    ├── 000000000632.jpg
                    └── ...

```




### CrowdPose

<!-- [DATASET] -->

<details>
<summary align="right"><a href="http://openaccess.thecvf.com/content_CVPR_2019/html/Li_CrowdPose_Efficient_Crowded_Scenes_Pose_Estimation_and_a_New_Benchmark_CVPR_2019_paper.html">CrowdPose (CVPR'2019)</a></summary>

```bibtex
@article{li2018crowdpose,
  title={CrowdPose: Efficient Crowded Scenes Pose Estimation and A New Benchmark},
  author={Li, Jiefeng and Wang, Can and Zhu, Hao and Mao, Yihuan and Fang, Hao-Shu and Lu, Cewu},
  journal={arXiv preprint arXiv:1812.00324},
  year={2018}
}
```

</details>

For [CrowdPose](https://github.com/Jeff-sjtu/CrowdPose) data, please download from [CrowdPose](https://github.com/Jeff-sjtu/CrowdPose).
Download and extract them under `$MMHUMAN3D/data/datasets`, and make them look like this:

```text
mmhuman3d
├── mmhuman3d
├── docs
├── tests
├── tools
├── configs
└── data
    └── datasets
        └── crowdpose
            ├── crowdpose_train.json
            ├── crowdpose_val.json
            ├── crowdpose_trainval.json
            ├── crowdpose_test.json
            └── images
                ├── 100000.jpg
                ├── 100001.jpg
                ├── 100002.jpg
                └── ...
```

### EFT

<!-- [DATASET] -->

<details>
<summary align="right"><a href="https://arxiv.org/pdf/2004.03686.pdf">EFT (3DV'2021)</a></summary>

```bibtex
@inproceedings{joo2020eft,
 title={Exemplar Fine-Tuning for 3D Human Pose Fitting Towards In-the-Wild 3D Human Pose Estimation},
 author={Joo, Hanbyul and Neverova, Natalia and Vedaldi, Andrea},
 booktitle={3DV},
 year={2020}
}
```

</details>

For [EFT](https://github.com/facebookresearch/eft) data, please download from [EFT](https://github.com/facebookresearch/eft).
Download and extract them under `$MMHUMAN3D/data/datasets`, and make them look like this:

```text
mmhuman3d
├── mmhuman3d
├── docs
├── tests
├── tools
├── configs
└── data
   └── datasets
       └── eft
           ├── coco_2014_train_fit
           |   ├── COCO2014-All-ver01.json
           |   └── COCO2014-Part-ver01.json
           |── LSPet_fit
           |   └── LSPet_ver01.json
           └── MPII_fit
               └── MPII_ver01.json
```

### Human3.6M

<!-- [DATASET] -->

<details>
<summary align="right"><a href="https://ieeexplore.ieee.org/abstract/document/6682899/">Human3.6M (TPAMI'2014)</a></summary>

```bibtex
@article{h36m_pami,
  author = {Ionescu, Catalin and Papava, Dragos and Olaru, Vlad and Sminchisescu,  Cristian},
  title = {Human3.6M: Large Scale Datasets and Predictive Methods for 3D Human Sensing in Natural Environments},
  journal = {IEEE Transactions on Pattern Analysis and Machine Intelligence},
  publisher = {IEEE Computer Society},
  volume = {36},
  number = {7},
  pages = {1325-1339},
  month = {jul},
  year = {2014}
}
```

</details>

For [Human3.6M](http://vision.imar.ro/human3.6m/description.php), please download from the official website and run the [preprocessing script](https://github.com/open-mmlab/mmhuman3d/tree/main/mmhuman3d/data/data_converters/h36m.py), which will extract pose annotations at downsampled framerate (10 FPS). The processed data should have the following structure:

```text
mmhuman3d
├── mmhuman3d
├── docs
├── tests
├── tools
├── configs
└── data
    └── datasets
        └── h36m
            ├── annot
            ├── S1
            |   ├── images
            |   |    |── S1_Directions_1.54138969
            |   |    |  ├── S1_Directions_1.54138969_00001.jpg
            |   |    |  ├── S1_Directions_1.54138969_00002.jpg
            |   |    |  └── ...
            |   |    └── ...
            |   ├── MyPoseFeatures
            |   |    |── D2Positions
            |   |    └── D3_Positions_Mono
            |   ├── MySegmentsMat
            |   |    └── ground_truth_bs
            |   └── Videos
            |        |── Directions 1.54138969.mp4
            |        |── Directions 1.55011271.mp4
            |        └── ...
            ├── S5
            ├── S6
            ├── S7
            ├── S8
            ├── S9
            ├── S11
            └── metadata.xml
```

To extract images from [Human3.6M](http://vision.imar.ro/human3.6m/description.php) original videos, modify the `h36m_p1` config in [DATASET_CONFIG](https://github.com/open-mmlab/mmhuman3d/blob/main/tools/convert_datasets.py):

```python
h36m_p1=dict(
    type='H36mConverter',
    modes=['train', 'valid'],
    protocol=1,
    extract_img=True, # set to true to extract images from raw videos
    prefix='h36m'),
```

### Human3.6M Mosh

<!-- [DATASET] -->

For data preparation of [Human3.6M](http://vision.imar.ro/human3.6m/description.php) for HMR and SPIN training, we use the [MoShed](https://mosh.is.tue.mpg.de/) data provided in [HMR](https://github.com/akanazawa/hmr) for training. However, due to license limitations, we are not allowed to redistribute the data. Even if you do not have access to these parameters, you can still generate the preprocessed h36m npz file without mosh parameters using our [converter](https://github.com/open-mmlab/mmhuman3d/tree/main/mmhuman3d/data/data_converters/h36m.py).

To do so, modify the `h36m_p1` config in [DATASET_CONFIG](https://github.com/open-mmlab/mmhuman3d/blob/main/tools/convert_datasets.py):

Config without mosh:
```python
h36m_p1=dict(
    type='H36mConverter',
    modes=['train', 'valid'],
    protocol=1,
    prefix='h36m'),
```

Config:
```python
h36m_p1=dict(
    type='H36mConverter',
    modes=['train', 'valid'],
    protocol=1,
    mosh_dir='data/datasets/h36m_mosh', # supply the directory to the mosh if available
    prefix='h36m'),
```

If you have MoShed data available, it should have the following structure:

```text
mmhuman3d
├── mmhuman3d
├── docs
├── tests
├── tools
├── configs
└── data
    └── datasets
        └── h36m_mosh
            ├── annot
            ├── S1
            |   ├── images
            |   |    ├── Directions 1_cam0_aligned.pkl
            |   |    ├── Directions 1_cam1_aligned.pkl
            |   |    └── ...
            ├── S5
            ├── S6
            ├── S7
            ├── S8
            ├── S9
            └── S11
```

### HybrIK

<!-- [DATASET] -->

<details>
<summary align="right"><a href="https://openaccess.thecvf.com/content/CVPR2021/html/Li_HybrIK_A_Hybrid_Analytical-Neural_Inverse_Kinematics_Solution_for_3D_Human_CVPR_2021_paper.html">HybrIK (CVPR'2021)</a></summary>

```bibtex
@inproceedings{li2020hybrikg,
  author = {Li, Jiefeng and Xu, Chao and Chen, Zhicun and Bian, Siyuan and Yang, Lixin and Lu, Cewu},
  title = {HybrIK: A Hybrid Analytical-Neural Inverse Kinematics Solution for 3D Human Pose and Shape Estimation},
  booktitle={CVPR 2021},
  pages={3383--3393},
  year={2021},
  organization={IEEE}
}
```

</details>

For [HybrIK](https://github.com/Jeff-sjtu/HybrIK), please download the parsed [json annotation files](https://github.com/Jeff-sjtu/HybrIK#fetch-data) and place them in the folder structure below:

```text
mmhuman3d
├── mmhuman3d
├── docs
├── tests
├── tools
├── configs
└── data
    └── datasets
        └── hybrik_data
            ├── Sample_5_train_Human36M_smpl_leaf_twist_protocol_2.json
            ├── Sample_20_test_Human36M_smpl_protocol_2.json
            ├── 3DPW_test_new.json
            ├── annotation_mpi_inf_3dhp_train_v2.json
            └── annotation_mpi_inf_3dhp_test.json
```

To convert the preprocessed json files into npz files used for our pipeline,
run the following preprocessing scripts:
  - [Human3.6M](https://github.com/open-mmlab/mmhuman3d/tree/main/mmhuman3d/data/data_converters/h36m_hybrik.py)
  - [PW3D](https://github.com/open-mmlab/mmhuman3d/tree/main/mmhuman3d/data/data_converters/pw3d_hybrik.py)
  - [Mpi-Inf-3dhp](https://github.com/open-mmlab/mmhuman3d/tree/main/mmhuman3d/data/data_converters/mpi_inf_3dhp_hybrik.py)
  - [COCO](https://github.com/open-mmlab/mmhuman3d/tree/main/mmhuman3d/data/data_converters/coco_hybrik.py)


### LSP

<!-- [DATASET] -->

<details>
<summary align="right"><a href="http://sam.johnson.io/research/publications/johnson10bmvc.pdf">LSP (BMVC'2010)</a></summary>

```bibtex
@inproceedings{johnson2010clustered,
  title={Clustered Pose and Nonlinear Appearance Models for Human Pose Estimation.},
  author={Johnson, Sam and Everingham, Mark},
  booktitle={bmvc},
  volume={2},
  number={4},
  pages={5},
  year={2010},
  organization={Citeseer}
}
```
</details>

For [LSP](https://sam.johnson.io/research/lsp.html), please download the high resolution version
[LSP dataset original](http://sam.johnson.io/research/lsp_dataset_original.zip).
Extract them under `$MMHUMAN3D/data/datasets`, and make them look like this:

```text
mmhuman3d
├── mmhuman3d
├── docs
├── tests
├── tools
├── configs
└── data
    └── datasets
        └── lsp
            ├── images
            |  ├── im0001.jpg
            |  ├── im0002.jpg
            |  └── ...
            └── joints.mat
```

### LSPET

<!-- [DATASET] -->

<details>
<summary align="right"><a href="http://sam.johnson.io/research/publications/johnson11cvpr.pdf">LSP-Extended (CVPR'2011)</a></summary>

```bibtex
@inproceedings{johnson2011learning,
  title={Learning effective human pose estimation from inaccurate annotation},
  author={Johnson, Sam and Everingham, Mark},
  booktitle={CVPR 2011},
  pages={1465--1472},
  year={2011},
  organization={IEEE}
}
```

</details>

For [LSPET](https://sam.johnson.io/research/lspet.html), please download its high resolution form
[HR-LSPET](http://datasets.d2.mpi-inf.mpg.de/hr-lspet/hr-lspet.zip).
Extract them under `$MMHUMAN3D/data/datasets`, and make them look like this:

```text
mmhuman3d
├── mmhuman3d
├── docs
├── tests
├── tools
├── configs
└── data
    └── datasets
        └── lspet
            ├── im00001.jpg
            ├── im00002.jpg
            ├── im00003.jpg
            ├── ...
            └── joints.mat
```



### MPI-INF-3DHP

<details>
<summary align="right"><a href="https://arxiv.org/pdf/1611.09813.pdf">MPI_INF_3DHP (3DV'2017)</a></summary>

```bibtex
@inproceedings{mono-3dhp2017,
 author = {Mehta, Dushyant and Rhodin, Helge and Casas, Dan and Fua, Pascal and Sotnychenko, Oleksandr and Xu, Weipeng and Theobalt, Christian},
 title = {Monocular 3D Human Pose Estimation In The Wild Using Improved CNN Supervision},
 booktitle = {3D Vision (3DV), 2017 Fifth International Conference on},
 url = {http://gvv.mpi-inf.mpg.de/3dhp_dataset},
 year = {2017},
 organization={IEEE},
 doi={10.1109/3dv.2017.00064},
}
```

</details>

For [MPI-INF-3DHP](http://gvv.mpi-inf.mpg.de/3dhp-dataset/), download and extract them under `$MMHUMAN3D/data/datasets`, and make them look like this:

```text
mmhuman3d
├── mmhuman3d
├── docs
├── tests
├── tools
├── configs
└── data
    └── datasets
        └── mpi_inf_3dhp
            ├── mpi_inf_3dhp_test_set
            │   ├── TS1
            │   ├── TS2
            │   ├── TS3
            │   ├── TS4
            │   ├── TS5
            │   └── TS6
            ├── S1
            │   ├── Seq1
            │   └── Seq2
            ├── S2
            │   ├── Seq1
            │   └── Seq2
            ├── S3
            │   ├── Seq1
            │   └── Seq2
            ├── S4
            │   ├── Seq1
            │   └── Seq2
            ├── S5
            │   ├── Seq1
            │   └── Seq2
            ├── S6
            │   ├── Seq1
            │   └── Seq2
            ├── S7
            │   ├── Seq1
            │   └── Seq2
            └── S8
                ├── Seq1
                └── Seq2
```


### MPII

<!-- [DATASET] -->

<details>
<summary align="right"><a href="http://openaccess.thecvf.com/content_cvpr_2014/html/Andriluka_2D_Human_Pose_2014_CVPR_paper.html">MPII (CVPR'2014)</a></summary>

```bibtex
@inproceedings{andriluka14cvpr,
  author = {Mykhaylo Andriluka and Leonid Pishchulin and Peter Gehler and Schiele, Bernt},
  title = {2D Human Pose Estimation: New Benchmark and State of the Art Analysis},
  booktitle = {IEEE Conference on Computer Vision and Pattern Recognition (CVPR)},
  year = {2014},
  month = {June}
}
```

</details>

For [MPII](http://human-pose.mpi-inf.mpg.de/) data, please download from [MPII Human Pose Dataset](http://human-pose.mpi-inf.mpg.de/).
Extract them under `$MMHUMAN3D/data/datasets`, and make them look like this:

```text
mmhuman3d
├── mmhuman3d
├── docs
├── tests
├── tools
├── configs
└── data
    └── datasets
        └── mpii
            |── train.h5
            └── images
                |── 000001163.jpg
                |── 000003072.jpg
                └── ...
```


### PoseTrack18

<!-- [DATASET] -->

<details>
<summary align="right"><a href="http://openaccess.thecvf.com/content_cvpr_2018/html/Andriluka_PoseTrack_A_Benchmark_CVPR_2018_paper.html">PoseTrack18 (CVPR'2018)</a></summary>

```bibtex
@inproceedings{andriluka2018posetrack,
  title={Posetrack: A benchmark for human pose estimation and tracking},
  author={Andriluka, Mykhaylo and Iqbal, Umar and Insafutdinov, Eldar and Pishchulin, Leonid and Milan, Anton and Gall, Juergen and Schiele, Bernt},
  booktitle={Proceedings of the IEEE Conference on Computer Vision and Pattern Recognition},
  pages={5167--5176},
  year={2018}
}
```

</details>

For [PoseTrack18](https://posetrack.net/users/download.php) data, please download from [PoseTrack18](https://posetrack.net/users/download.php).
Extract them under `$MMHUMAN3D/data/datasets`, and make them look like this:

```text
mmhuman3d
├── mmhuman3d
├── docs
├── tests
├── tools
├── configs
└── data
    └── datasets
        └── posetrack
            ├── images
            │   ├── train
            │   │   ├── 000001_bonn_train
            │   │   │   ├── 000000.jpg
            │   │   │   ├── 000001.jpg
            │   │   │   └── ...
            │   │   └── ...
            │   ├── val
            │   │   ├── 000342_mpii_test
            │   │   │   ├── 000000.jpg
            │   │   │   ├── 000001.jpg
            │   │   │   └── ...
            │   │   └── ...
            │   └── test
            │       ├── 000001_mpiinew_test
            │       │   ├── 000000.jpg
            │       │   ├── 000001.jpg
            │       │   └── ...
            │       └── ...
            └── posetrack_data
                └── annotations
                    ├── train
                    │   ├── 000001_bonn_train.json
                    │   ├── 000002_bonn_train.json
                    │   └── ...
                    ├── val
                    │   ├── 000342_mpii_test.json
                    │   ├── 000522_mpii_test.json
                    │   └── ...
                    └── test
                        ├── 000001_mpiinew_test.json
                        ├── 000002_mpiinew_test.json
                        └── ...
```

### Penn Action

<!-- [DATASET] -->

<details>
<summary align="right"><a href="https://openaccess.thecvf.com/content_iccv_2013/papers/Zhang_From_Actemes_to_2013_ICCV_paper.pdf">Penn Action (ICCV'2013)</a></summary>

```bibtex
@inproceedings{zhang2013pennaction,
 title={From Actemes to Action: A Strongly-supervised Representation for Detailed Action Understanding},
 author={Zhang, Weiyu and Zhu, Menglong and Derpanis, Konstantinos},
 booktitle={ICCV},
 year={2013}
}
```

</details>

For [Penn Action](http://dreamdragon.github.io/PennAction/) data, please download from [Penn Action](https://upenn.box.com/PennAction).
Extract them under `$MMHUMAN3D/data/datasets`, and make them look like this:

```text
mmhuman3d
├── mmhuman3d
├── docs
├── tests
├── tools
├── configs
└── data
   └── datasets
       └── penn_action
           ├── frames
           │   ├── 0001
           │   │   ├── 000001.jpg
           │   │   ├── 000002.jpg
           │   │   └── ...
           │   └── ...
           └── labels
               ├── 0001.mat
               ├── 0002.mat
               └── ...
```

### PW3D

<!-- [DATASET] -->

<details>
<summary align="right"><a href="https://openaccess.thecvf.com/content_ECCV_2018/papers/Timo_von_Marcard_Recovering_Accurate_3D_ECCV_2018_paper.pdf">PW3D (ECCV'2018)</a></summary>

```bibtex
@inproceedings{vonMarcard2018,
title = {Recovering Accurate 3D Human Pose in The Wild Using IMUs and a Moving Camera},
author = {von Marcard, Timo and Henschel, Roberto and Black, Michael and Rosenhahn, Bodo and Pons-Moll, Gerard},
booktitle = {European Conference on Computer Vision (ECCV)},
year = {2018},
month = {sep}
}
```

</details>

For [PW3D](https://virtualhumans.mpi-inf.mpg.de/3DPW/) data, please download from [PW3D Dataset](https://virtualhumans.mpi-inf.mpg.de/3DPW/).
Extract them under `$MMHUMAN3D/data/datasets`, and make them look like this:

```text
mmhuman3d
├── mmhuman3d
├── docs
├── tests
├── tools
├── configs
└── data
    └── datasets
        └── pw3d
            |── imageFiles
            |   |    └── courtyard_arguing_00
            |   |       ├── image_00000.jpg
            |   |       ├── image_00001.jpg
            |   |       └── ...
            └── sequenceFiles
                ├── train
                │   ├── downtown_arguing_00.pkl
                │   └── ...
                ├── val
                │   ├── courtyard_arguing_00.pkl
                │   └── ...
                └── test
                    ├── courtyard_basketball_00.pkl
                    └── ...

```



### SPIN

<!-- [DATASET] -->

<details>
<summary align="right"><a href="https://arxiv.org/pdf/1909.12828.pdf">SPIN (ICCV'2019)</a></summary>

```bibtex
@inproceedings{kolotouros2019spin,
  author = {Kolotouros, Nikos and Pavlakos, Georgios and Black, Michael J and Daniilidis, Kostas},
  title = {Learning to Reconstruct 3D Human Pose and Shape via Model-fitting in the Loop},
  booktitle={ICCV},
  year={2019}
}
```

</details>

For [SPIN](https://github.com/nkolot/SPIN), please download the [preprocessed npz files](https://github.com/nkolot/SPIN/blob/master/fetch_data.sh) and place them in the folder structure below:

```text
mmhuman3d
├── mmhuman3d
├── docs
├── tests
├── tools
├── configs
└── data
    └── datasets
        └── spin_data
            ├── coco_2014_train.npz
            ├── hr-lspet_train.npz
            ├── lsp_dataset_original_train.npz
            ├── mpi_inf_3dhp_train.npz
            └── mpii_train.npz
```


<<<<<<< HEAD
### VIBE
=======

### SURREAL
>>>>>>> 79b26651

<!-- [DATASET] -->

<details>
<<<<<<< HEAD
<summary align="right"><a href="https://arxiv.org/pdf/1912.05656.pdf">VIBE (CVPR'2020)</a></summary>

```BibTeX
@inproceedings{VIBE,
  author    = {Muhammed Kocabas and
               Nikos Athanasiou and
               Michael J. Black},
  title     = {{VIBE}: Video Inference for Human Body Pose and Shape Estimation},
  booktitle = {CVPR},
  year      = {2020}
=======
<summary align="right"><a href="https://arxiv.org/pdf/1701.01370.pdf">SURREAL (CVPR'2017)</a></summary>

```bibtex
@inproceedings{varol17_surreal,
 title     = {Learning from Synthetic Humans},
 author    = {Varol, G{\"u}l and Romero, Javier and Martin, Xavier and Mahmood, Naureen and Black, Michael J. and Laptev, Ivan and Schmid, Cordelia},
 booktitle = {CVPR},
 year      = {2017}
>>>>>>> 79b26651
}
```

</details>

<<<<<<< HEAD
For [SPIN](https://github.com/nkolot/SPIN), please download the [preprocessed mpi_inf_3dhp and pw3d npz files](https://github.com/nkolot/SPIN/blob/master/fetch_data.sh) and place them in the folder structure below:
=======
For [SURREAL](https://www.di.ens.fr/willow/research/surreal/), please download the [dataset] (https://www.di.ens.fr/willow/research/surreal/data/) and place them in the folder structure below:
>>>>>>> 79b26651

```text
mmhuman3d
├── mmhuman3d
├── docs
├── tests
├── tools
├── configs
└── data
<<<<<<< HEAD
    └── datasets
        └── vibe_data
            ├── spin_
            ├── hr-lspet_train.npz
            ├── lsp_dataset_original_train.npz
            ├── mpi_inf_3dhp_train.npz
            └── mpii_train.npz
=======
   └── datasets
       └── surreal
          ├── train
          │   ├── run0
          |   |    ├── 03_01
          |   |    │   ├── 03_01_c0001_depth.mat
          |   |    │   ├── 03_01_c0001_info.mat
          |   |    │   ├── 03_01_c0001_segm.mat
          |   |    │   ├── 03_01_c0001.mp4
          |   |    │   └── ...
          |   |    └── ...
          │   ├── run1
          │   └── run2
          ├── val
          │   ├── run0
          │   ├── run1
          │   └── run2
          └── test
              ├── run0
              ├── run1
              └── run2
>>>>>>> 79b26651
```<|MERGE_RESOLUTION|>--- conflicted
+++ resolved
@@ -226,35 +226,6 @@
         ├── spin_mpi_inf_3dhp_train.npz
         ├── spin_mpii_train.npz
         └── spin_pw3d_test.npz
-```
-
-For VIBE training and testing, the following datasets are required:
-  - [MPI-INF-3DHP](#mpi-inf-3dhp)
-  - [PW3D](#pw3d)
-
-
-The data converters are currently not available.
-
-**Alternatively**, you may download the preprocessed files directly:
-- [vibe_insta_variety.npz]
-- [vibe_mpi_inf_3dhp_train.npz]
-- [vibe_pw3d_test.npz]
-
-
-The preprocessed datasets should have this structure:
-```text
-mmhuman3d
-├── mmhuman3d
-├── docs
-├── tests
-├── tools
-├── configs
-└── data
-    ├── datasets
-    └── preprocessed_datasets
-        ├── vibe_insta_variety.npz
-        ├── vibe_mpi_inf_3dhp_train.npz
-        └── vibe_pw3d_test.npz
 ```
 
 
@@ -784,8 +755,8 @@
     └── datasets
         └── lsp
             ├── images
-            |  ├── im0001.jpg
-            |  ├── im0002.jpg
+            |  ├── im0001.jpg
+            |  ├── im0002.jpg
             |  └── ...
             └── joints.mat
 ```
@@ -865,33 +836,33 @@
     └── datasets
         └── mpi_inf_3dhp
             ├── mpi_inf_3dhp_test_set
-            │   ├── TS1
-            │   ├── TS2
-            │   ├── TS3
-            │   ├── TS4
-            │   ├── TS5
-            │   └── TS6
+            │   ├── TS1
+            │   ├── TS2
+            │   ├── TS3
+            │   ├── TS4
+            │   ├── TS5
+            │   └── TS6
             ├── S1
-            │   ├── Seq1
-            │   └── Seq2
+            │   ├── Seq1
+            │   └── Seq2
             ├── S2
-            │   ├── Seq1
-            │   └── Seq2
+            │   ├── Seq1
+            │   └── Seq2
             ├── S3
-            │   ├── Seq1
-            │   └── Seq2
+            │   ├── Seq1
+            │   └── Seq2
             ├── S4
-            │   ├── Seq1
-            │   └── Seq2
+            │   ├── Seq1
+            │   └── Seq2
             ├── S5
-            │   ├── Seq1
-            │   └── Seq2
+            │   ├── Seq1
+            │   └── Seq2
             ├── S6
-            │   ├── Seq1
-            │   └── Seq2
+            │   ├── Seq1
+            │   └── Seq2
             ├── S7
-            │   ├── Seq1
-            │   └── Seq2
+            │   ├── Seq1
+            │   └── Seq2
             └── S8
                 ├── Seq1
                 └── Seq2
@@ -1138,28 +1109,12 @@
 ```
 
 
-<<<<<<< HEAD
-### VIBE
-=======
 
 ### SURREAL
->>>>>>> 79b26651
-
-<!-- [DATASET] -->
-
-<details>
-<<<<<<< HEAD
-<summary align="right"><a href="https://arxiv.org/pdf/1912.05656.pdf">VIBE (CVPR'2020)</a></summary>
-
-```BibTeX
-@inproceedings{VIBE,
-  author    = {Muhammed Kocabas and
-               Nikos Athanasiou and
-               Michael J. Black},
-  title     = {{VIBE}: Video Inference for Human Body Pose and Shape Estimation},
-  booktitle = {CVPR},
-  year      = {2020}
-=======
+
+<!-- [DATASET] -->
+
+<details>
 <summary align="right"><a href="https://arxiv.org/pdf/1701.01370.pdf">SURREAL (CVPR'2017)</a></summary>
 
 ```bibtex
@@ -1168,35 +1123,21 @@
  author    = {Varol, G{\"u}l and Romero, Javier and Martin, Xavier and Mahmood, Naureen and Black, Michael J. and Laptev, Ivan and Schmid, Cordelia},
  booktitle = {CVPR},
  year      = {2017}
->>>>>>> 79b26651
-}
-```
-
-</details>
-
-<<<<<<< HEAD
-For [SPIN](https://github.com/nkolot/SPIN), please download the [preprocessed mpi_inf_3dhp and pw3d npz files](https://github.com/nkolot/SPIN/blob/master/fetch_data.sh) and place them in the folder structure below:
-=======
+}
+```
+
+</details>
+
 For [SURREAL](https://www.di.ens.fr/willow/research/surreal/), please download the [dataset] (https://www.di.ens.fr/willow/research/surreal/data/) and place them in the folder structure below:
->>>>>>> 79b26651
-
-```text
-mmhuman3d
-├── mmhuman3d
-├── docs
-├── tests
-├── tools
-├── configs
-└── data
-<<<<<<< HEAD
-    └── datasets
-        └── vibe_data
-            ├── spin_
-            ├── hr-lspet_train.npz
-            ├── lsp_dataset_original_train.npz
-            ├── mpi_inf_3dhp_train.npz
-            └── mpii_train.npz
-=======
+
+```text
+mmhuman3d
+├── mmhuman3d
+├── docs
+├── tests
+├── tools
+├── configs
+└── data
    └── datasets
        └── surreal
           ├── train
@@ -1218,5 +1159,42 @@
               ├── run0
               ├── run1
               └── run2
->>>>>>> 79b26651
+```
+
+
+### VIBE
+
+<!-- [DATASET] -->
+
+<details>
+<summary align="right"><a href="https://arxiv.org/pdf/1912.05656.pdf">VIBE (CVPR'2020)</a></summary>
+
+```BibTeX
+@inproceedings{VIBE,
+  author    = {Muhammed Kocabas and
+               Nikos Athanasiou and
+               Michael J. Black},
+  title     = {{VIBE}: Video Inference for Human Body Pose and Shape Estimation},
+  booktitle = {CVPR},
+  year      = {2020}
+}
+```
+
+</details>
+
+For [VIBE](https://github.com/mkocabas/VIBE), please download the [preprocessed mpi_inf_3dhp and pw3d npz files from SPIN](https://github.com/nkolot/SPIN/blob/master/fetch_data.sh) and pretrained frame feature extractor [spin.pth](https://openmmlab-share.oss-cn-hangzhou.aliyuncs.com/mmhuman3d/models/vibe/spin.pth?versionId=CAEQHhiBgIDrxqbU6xciIGIzOWFkMWYyNzMwMjRhMzBiYzM3NDFiMmVkY2JkZTVh). Place them in the folder structure below:
+
+```text
+mmhuman3d
+├── mmhuman3d
+├── docs
+├── tests
+├── tools
+├── configs
+└── data
+    └── datasets
+        └── vibe_data
+            ├── mpi_inf_3dhp_train.npz
+            ├── pw3d_test.npz
+            └── spin.pth
 ```