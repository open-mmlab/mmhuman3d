import colorsys
import os
from collections import defaultdict
from contextlib import contextmanager
from functools import partial
from pathlib import Path

import mmcv
import numpy as np
from mmcv import Timer
from scipy import interpolate

from mmhuman3d.core.post_processing import build_post_processing
from mmhuman3d.utils.ffmpeg_utils import array_to_images

try:
    from typing import Literal
except ImportError:
    from typing_extensions import Literal


def xyxy2xywh(bbox_xyxy):
    """Transform the bbox format from x1y1x2y2 to xywh.

    Args:
        bbox_xyxy (np.ndarray): Bounding boxes (with scores), shaped (n, 4) or
            (n, 5). (left, top, right, bottom, [score])

    Returns:
        np.ndarray: Bounding boxes (with scores),
          shaped (n, 4) or (n, 5). (left, top, width, height, [score])
    """
    if not isinstance(bbox_xyxy, np.ndarray):
        raise TypeError(
            f'Input type is {type(bbox_xyxy)}, which should be numpy.ndarray.')
    bbox_xywh = bbox_xyxy.copy()
    bbox_xywh[..., 2] = bbox_xywh[..., 2] - bbox_xywh[..., 0]
    bbox_xywh[..., 3] = bbox_xywh[..., 3] - bbox_xywh[..., 1]

    return bbox_xywh


def xywh2xyxy(bbox_xywh):
    """Transform the bbox format from xywh to x1y1x2y2.

    Args:
        bbox_xywh (np.ndarray): Bounding boxes (with scores), shaped
        (n, 4) or (n, 5). (left, top, width, height, [score])

    Returns:
        np.ndarray: Bounding boxes (with scores),
          shaped (n, 4) or (n, 5). (left, top, right, bottom, [score])
    """
    if not isinstance(bbox_xywh, np.ndarray):
        raise TypeError(
            f'Input type is {type(bbox_xywh)}, which should be numpy.ndarray.')
    bbox_xyxy = bbox_xywh.copy()
    bbox_xyxy[..., 2] = bbox_xyxy[..., 2] + bbox_xyxy[..., 0] - 1
    bbox_xyxy[..., 3] = bbox_xyxy[..., 3] + bbox_xyxy[..., 1] - 1

    return bbox_xyxy


def box2cs(bbox_xywh, aspect_ratio=1.0, bbox_scale_factor=1.25):
    """Convert xywh coordinates to center and scale.

    Args:
    bbox_xywh (numpy.ndarray): the height of the bbox_xywh
    aspect_ratio (int, optional): Defaults to 1.0
    bbox_scale_factor (float, optional): Defaults to 1.25
    Returns:
        numpy.ndarray: center of the bbox
        numpy.ndarray: the scale of the bbox w & h
    """
    if not isinstance(bbox_xywh, np.ndarray):
        raise TypeError(
            f'Input type is {type(bbox_xywh)}, which should be numpy.ndarray.')

    bbox_xywh = bbox_xywh.copy()
    pixel_std = 1
    center = np.stack([
        bbox_xywh[..., 0] + bbox_xywh[..., 2] * 0.5,
        bbox_xywh[..., 1] + bbox_xywh[..., 3] * 0.5
    ], -1)

    mask_h = bbox_xywh[..., 2] > aspect_ratio * bbox_xywh[..., 3]
    mask_w = ~mask_h

    bbox_xywh[mask_h, 3] = bbox_xywh[mask_h, 2] / aspect_ratio
    bbox_xywh[mask_w, 2] = bbox_xywh[mask_w, 3] * aspect_ratio
    scale = np.stack([
        bbox_xywh[..., 2] * 1.0 / pixel_std,
        bbox_xywh[..., 3] * 1.0 / pixel_std
    ], -1)
    scale = scale * bbox_scale_factor

    return center, scale


def convert_crop_cam_to_orig_img(cam: np.ndarray,
                                 bbox: np.ndarray,
                                 img_width: int,
                                 img_height: int,
                                 aspect_ratio: float = 1.0,
                                 bbox_scale_factor: float = 1.25,
                                 bbox_format: Literal['xyxy', 'xywh',
                                                      'cs'] = 'xyxy'):
    """This function is modified from [VIBE](https://github.com/
    mkocabas/VIBE/blob/master/lib/utils/demo_utils.py#L242-L259). Original
    license please see docs/additional_licenses.md.

    Args:
        cam (np.ndarray): cam (ndarray, shape=(frame, 3) or
        (frame,num_person, 3)):
        weak perspective camera in cropped img coordinates
        bbox (np.ndarray): bbox coordinates
        img_width (int): original image width
        img_height (int): original image height
        aspect_ratio (float, optional):  Defaults to 1.0.
        bbox_scale_factor (float, optional):  Defaults to 1.25.
        bbox_format (Literal['xyxy', 'xywh', 'cs']): Defaults to 'xyxy'.
            'xyxy' means the left-up point and right-bottomn point of the
            bbox.
            'xywh' means the left-up point and the width and height of the
            bbox.
            'cs' means the center of the bbox (x,y) and the scale of the
            bbox w & h.
    Returns:
        orig_cam: shape = (frame, 4) or (frame, num_person, 4)
    """
    if not isinstance(bbox, np.ndarray):
        raise TypeError(
            f'Input type is {type(bbox)}, which should be numpy.ndarray.')
    bbox = bbox.copy()
    if bbox_format == 'xyxy':
        bbox_xywh = xyxy2xywh(bbox)
        center, scale = box2cs(bbox_xywh, aspect_ratio, bbox_scale_factor)
        bbox_cs = np.concatenate([center, scale], axis=-1)
    elif bbox_format == 'xywh':
        center, scale = box2cs(bbox, aspect_ratio, bbox_scale_factor)
        bbox_cs = np.concatenate([center, scale], axis=-1)
    elif bbox_format == 'cs':
        bbox_cs = bbox
    else:
        raise ValueError('Only supports the format of `xyxy`, `cs` and `xywh`')

    cx, cy, h = bbox_cs[..., 0], bbox_cs[..., 1], bbox_cs[..., 2] + 1e-6
    hw, hh = img_width / 2., img_height / 2.
    sx = cam[..., 0] * (1. / (img_width / h))
    sy = cam[..., 0] * (1. / (img_height / h))
    tx = ((cx - hw) / hw / (sx + 1e-6)) + cam[..., 1]
    ty = ((cy - hh) / hh / (sy + 1e-6)) + cam[..., 2]

    orig_cam = np.stack([sx, sy, tx, ty], axis=-1)
    return orig_cam


def convert_bbox_to_intrinsic(bboxes: np.ndarray,
                              img_width: int = 224,
                              img_height: int = 224,
                              bbox_scale_factor: float = 1.25,
                              bbox_format: Literal['xyxy', 'xywh'] = 'xyxy'):
    """Convert bbox to intrinsic parameters.

    Args:
        bbox (np.ndarray): (frame, num_person, 4), (frame, 4), or (4,)
        img_width (int): image width of training data.
        img_height (int): image height of training data.
        bbox_scale_factor (float): scale factor for expanding the bbox.
        bbox_format (Literal['xyxy', 'xywh'] ): 'xyxy' means the left-up point
            and right-bottomn point of the bbox.
            'xywh' means the left-up point and the width and height of the
            bbox.
    Returns:
        np.ndarray: (frame, num_person, 3, 3), (frame, 3, 3) or (3,3)
    """
    if not isinstance(bboxes, np.ndarray):
        raise TypeError(
            f'Input type is {type(bboxes)}, which should be numpy.ndarray.')
    assert bbox_format in ['xyxy', 'xywh']

    if bbox_format == 'xyxy':
        bboxes = xyxy2xywh(bboxes)

    center_x = bboxes[..., 0] + bboxes[..., 2] / 2.0
    center_y = bboxes[..., 1] + bboxes[..., 3] / 2.0

    W = np.max(bboxes[..., 2:], axis=-1) * bbox_scale_factor

    num_frame = bboxes.shape[0]
    if bboxes.ndim == 3:
        num_person = bboxes.shape[1]
        Ks = np.zeros((num_frame, num_person, 3, 3))
    elif bboxes.ndim == 2:
        Ks = np.zeros((num_frame, 3, 3))
    elif bboxes.ndim == 1:
        Ks = np.zeros((3, 3))
    else:
        raise ValueError('Wrong input bboxes shape {bboxes.shape}')

    Ks[..., 0, 0] = W / img_width
    Ks[..., 1, 1] = W / img_height
    Ks[..., 0, 2] = center_x - W / 2.0
    Ks[..., 1, 2] = center_y - W / 2.0
    Ks[..., 2, 2] = 1
    return Ks


def get_default_hmr_intrinsic(num_frame=1,
                              focal_length=1000,
                              det_width=224,
                              det_height=224) -> np.ndarray:
    """Get default hmr intrinsic, defined by how you trained.

    Args:
        num_frame (int, optional): num of frames. Defaults to 1.
        focal_length (int, optional): defined same as your training.
            Defaults to 1000.
        det_width (int, optional): the size you used to detect.
            Defaults to 224.
        det_height (int, optional): the size you used to detect.
            Defaults to 224.

    Returns:
        np.ndarray: shape of (N, 3, 3)
    """
    K = np.zeros((num_frame, 3, 3))
    K[:, 0, 0] = focal_length
    K[:, 1, 1] = focal_length
    K[:, 0, 2] = det_width / 2
    K[:, 1, 2] = det_height / 2
    K[:, 2, 2] = 1
    return K


def convert_kp2d_to_bbox(
        kp2d: np.ndarray,
        bbox_format: Literal['xyxy', 'xywh'] = 'xyxy') -> np.ndarray:
    """Convert kp2d to bbox.

    Args:
        kp2d (np.ndarray):  shape should be (num_frame, num_points, 2/3)
            or (num_frame, num_person, num_points, 2/3).
        bbox_format (Literal['xyxy', 'xywh'], optional): Defaults to 'xyxy'.

    Returns:
        np.ndarray: shape will be (num_frame, num_person, 4)
    """
    assert bbox_format in ['xyxy', 'xywh']
    if kp2d.ndim == 2:
        kp2d = kp2d[None, None]
    elif kp2d.ndim == 3:
        kp2d = kp2d[:, None]
    num_frame, num_person, _, _ = kp2d.shape
    x1 = np.max(kp2d[..., 0], axis=-2)
    y1 = np.max(kp2d[..., 1], axis=-2)
    x2 = np.max(kp2d[..., 2], axis=-2)
    y2 = np.max(kp2d[..., 3], axis=-2)
    bbox = np.concatenate([x1, y1, x2, y2], axis=-1)
    assert bbox.shape == (num_frame, num_person, 4)
    if bbox_format == 'xywh':
        bbox = xyxy2xywh(bbox)
    return bbox


def convert_verts_to_cam_coord(verts,
                               pred_cams,
                               bboxes_xy,
                               focal_length=5000.,
                               bbox_scale_factor=1.25,
                               bbox_format='xyxy'):
    """Convert vertices from the world coordinate to camera coordinate.

    Args:
        verts ([np.ndarray]): The vertices in the world coordinate.
            The shape is (frame,num_person,6890,3), (frame,6890,3),
            or (6890,3).
        pred_cams ([np.ndarray]): Camera parameters estimated by HMR or SPIN.
            The shape is (frame,num_person,3), (frame,3), or (3,).
        bboxes_xy ([np.ndarray]): (frame, num_person, 4|5), (frame, 4|5),
            or (4|5,)
        focal_length ([float],optional): Defined same as your training.
        bbox_scale_factor (float): scale factor for expanding the bbox.
        bbox_format (Literal['xyxy', 'xywh'] ): 'xyxy' means the left-up point
            and right-bottomn point of the bbox.
            'xywh' means the left-up point and the width and height of the
            bbox.
    Returns:
        np.ndarray: The vertices in the camera coordinate.
            The shape is (frame,num_person,6890,3) or (frame,6890,3).
        np.ndarray: The intrinsic parameters of the pred_cam.
            The shape is (num_frame, 3, 3).
    """
    K0 = get_default_hmr_intrinsic(
        focal_length=focal_length, det_height=224, det_width=224)
    K1 = convert_bbox_to_intrinsic(
        bboxes_xy,
        bbox_scale_factor=bbox_scale_factor,
        bbox_format=bbox_format)
    # K1K0(RX+T)-> K0(K0_inv K1K0)
    Ks = np.linalg.inv(K0) @ K1 @ K0
    # convert vertices from world to camera
    cam_trans = np.concatenate([
        pred_cams[..., [1]], pred_cams[..., [2]], 2 * focal_length /
        (224 * pred_cams[..., [0]] + 1e-9)
    ], -1)
    verts = verts + cam_trans[..., None, :]
    if verts.ndim == 4:
        verts = np.einsum('fnij,fnkj->fnki', Ks, verts)
    elif verts.ndim == 3:
        verts = np.einsum('fij,fkj->fki', Ks, verts)
    elif verts.ndim == 2:
        verts = np.einsum('fij,fkj->fki', Ks, verts[None])
    return verts, K0


def smooth_process(x,
                   smooth_type='savgol',
                   cfg_base_dir='configs/_base_/post_processing/'):
    """Smooth the array with the specified smoothing type.

    Args:
        x (np.ndarray): Shape should be (frame,num_person,K,C)
            or (frame,K,C).
        smooth_type (str, optional): Smooth type.
            choose in ['oneeuro', 'gaus1d', 'savgol','smoothnet',
                'smoothnet_windowsize8','smoothnet_windowsize16',
                'smoothnet_windowsize32','smoothnet_windowsize64'].
            Defaults to 'savgol'. 'smoothnet' is default with windowsize=8.
        cfg_base_dir (str, optional): Config base dir,
                            default configs/_base_/post_processing/
    Raises:
        ValueError: check the input smoothing type.

    Returns:
        np.ndarray: Smoothed data. The shape should be
            (frame,num_person,K,C) or (frame,K,C).
    """
    if smooth_type == 'smoothnet':
        smooth_type = 'smoothnet_windowsize8'

    assert smooth_type in [
        'oneeuro', 'gaus1d', 'savgol', 'smoothnet_windowsize8',
        'smoothnet_windowsize16', 'smoothnet_windowsize32',
        'smoothnet_windowsize64'
    ]

    cfg = os.path.join(cfg_base_dir, smooth_type + '.py')
    if isinstance(cfg, str):
        cfg = mmcv.Config.fromfile(cfg)
    elif not isinstance(cfg, mmcv.Config):
        raise TypeError('config must be a filename or Config object, '
                        f'but got {type(cfg)}')

    x = x.copy()

    assert x.ndim == 3 or x.ndim == 4

    smooth_func = build_post_processing(dict(cfg['smooth_cfg']))

    if x.ndim == 4:
        for i in range(x.shape[1]):
            x[:, i] = smooth_func(x[:, i])
    elif x.ndim == 3:
        x = smooth_func(x)

    return x


def speed_up_process(x,
                     speed_up_type='deciwatch',
                     cfg_base_dir='configs/_base_/post_processing/'):
    """Speed up the process with the specified speed up type.

    Args:
        x (np.ndarray): Shape should be (frame,num_person,K,C)
            or (frame,K,C).
        speed_up_type (str, optional): Speed up type.
            choose in ['deciwatch',
                        'deciwatch_interval5_q1',
                        'deciwatch_interval5_q2',
                        'deciwatch_interval5_q3',
                        'deciwatch_interval5_q4',
                        'deciwatch_interval5_q5',
                        'deciwatch_interval10_q1',
                        'deciwatch_interval10_q2',
                        'deciwatch_interval10_q3',
                        'deciwatch_interval10_q4',
                        'deciwatch_interval10_q5',]. Defaults to 'deciwatch'.
        cfg_base_dir (str, optional): Config base dir.
                                Defaults to 'configs/_base_/post_processing/'

    Raises:
        ValueError: check the input speed up type.

    Returns:
        np.ndarray: Completed data. The shape should be
            (frame,num_person,K,C) or (frame,K,C).
    """

    if speed_up_type == 'deciwatch':
        speed_up_type = 'deciwatch_interval5_q3'
    assert speed_up_type in [
        'deciwatch_interval5_q1',
        'deciwatch_interval5_q2',
        'deciwatch_interval5_q3',
        'deciwatch_interval5_q4',
        'deciwatch_interval5_q5',
        'deciwatch_interval10_q1',
        'deciwatch_interval10_q2',
        'deciwatch_interval10_q3',
        'deciwatch_interval10_q4',
        'deciwatch_interval10_q5',
    ]

    cfg = os.path.join(cfg_base_dir, speed_up_type + '.py')
    if isinstance(cfg, str):
        cfg = mmcv.Config.fromfile(cfg)
    elif not isinstance(cfg, mmcv.Config):
        raise TypeError('config must be a filename or Config object, '
                        f'but got {type(cfg)}')
    x = x.clone()

    assert x.ndim == 4 or x.ndim == 5

    cfg_dict = cfg['speed_up_cfg']
    cfg_dict['device'] = x.device

    speed_up_func = build_post_processing(cfg_dict)

    if x.ndim == 5:
        for i in range(x.shape[1]):
            x[:, i] = speed_up_func(x[:, i])
    elif x.ndim == 4:
        x = speed_up_func(x)

    return np.array(x.cpu())


def get_speed_up_interval(speed_up_type,
                          cfg_base_dir='configs/_base_/post_processing/'):
    """Get the interval of specific speed up type.

    Args:
        speed_up_type (str, optional): Speed up type.
            choose in ['deciwatch',
                        'deciwatch_interval5_q1',
                        'deciwatch_interval5_q2',
                        'deciwatch_interval5_q3',
                        'deciwatch_interval5_q4',
                        'deciwatch_interval5_q5',
                        'deciwatch_interval10_q1',
                        'deciwatch_interval10_q2',
                        'deciwatch_interval10_q3',
                        'deciwatch_interval10_q4',
                        'deciwatch_interval10_q5',]. Defaults to 'deciwatch'.
        cfg_base_dir (str, optional): Config base dir,
                            default configs/_base_/post_processing/

    Raises:
        ValueError: check the input speed up type.

    Returns:
        int: speed up interval
    """

    if speed_up_type == 'deciwatch':
        speed_up_type = 'deciwatch_interval5_q3'
    assert speed_up_type in [
        'deciwatch_interval5_q1',
        'deciwatch_interval5_q2',
        'deciwatch_interval5_q3',
        'deciwatch_interval5_q4',
        'deciwatch_interval5_q5',
        'deciwatch_interval10_q1',
        'deciwatch_interval10_q2',
        'deciwatch_interval10_q3',
        'deciwatch_interval10_q4',
        'deciwatch_interval10_q5',
    ]
    cfg = os.path.join(cfg_base_dir, speed_up_type + '.py')
    if isinstance(cfg, str):
        cfg = mmcv.Config.fromfile(cfg)
    elif not isinstance(cfg, mmcv.Config):
        raise TypeError('config must be a filename or Config object, '
                        f'but got {type(cfg)}')

    return cfg['speed_up_cfg']['interval']


def speed_up_interpolate(selected_frames, speed_up_frames, smpl_poses,
                         smpl_betas, pred_cams, bboxes_xyxy):
    """Interpolate smpl_betas, pred_cams, and bboxes_xyxyx for speed up.

    Args:
        selected_frames (np.ndarray): Shape should be (selected frame number).
        speed_up_frames (int): Total speed up frame number
        smpl_poses (np.ndarray): selected frame smpl poses parameter
        smpl_betas (np.ndarray): selected frame smpl shape paeameter
        pred_cams (np.ndarray): selected frame camera parameter
        bboxes_xyxy (np.ndarray): selected frame bbox

    Returns:
        smpl_poses (np.ndarray): interpolated frame smpl poses parameter
        smpl_betas (np.ndarray): interpolated frame smpl shape paeameter
        pred_cams (np.ndarray): interpolated frame camera parameter
        bboxes_xyxy (np.ndarray): interpolated frame bbox
    """
    selected_frames = selected_frames[selected_frames <= speed_up_frames]
    pred_cams[:speed_up_frames, :] = interpolate.interp1d(
        selected_frames, pred_cams[selected_frames, :], kind='linear', axis=0)(
            np.arange(0, max(selected_frames)))
    bboxes_xyxy[:speed_up_frames, :] = interpolate.interp1d(
        selected_frames,
        bboxes_xyxy[selected_frames, :],
        kind='linear',
        axis=0)(
            np.arange(0, max(selected_frames)))
    smpl_betas[:speed_up_frames, :] = interpolate.interp1d(
        selected_frames, smpl_betas[selected_frames, :], kind='linear',
        axis=0)(
            np.arange(0, max(selected_frames)))

    return smpl_poses, smpl_betas, pred_cams, bboxes_xyxy


def process_mmtracking_results(mmtracking_results,
                               max_track_id,
                               bbox_thr=None):
    """Process mmtracking results.

    Args:
        mmtracking_results ([list]): mmtracking_results.
        bbox_thr (float): threshold for bounding boxes.
        max_track_id (int): the maximum track id.
    Returns:
        person_results ([list]): a list of tracked bounding boxes
        max_track_id (int): the maximum track id.
        instance_num (int): the number of instance.
    """
    person_results = []
    # 'track_results' is changed to 'track_bboxes'
    # in https://github.com/open-mmlab/mmtracking/pull/300
    if 'track_bboxes' in mmtracking_results:
        tracking_results = mmtracking_results['track_bboxes'][0]
    elif 'track_results' in mmtracking_results:
        tracking_results = mmtracking_results['track_results'][0]

    tracking_results = np.array(tracking_results)

    if bbox_thr is not None:
        assert tracking_results.shape[-1] == 6
        valid_idx = np.where(tracking_results[:, 5] > bbox_thr)[0]
        tracking_results = tracking_results[valid_idx]

    for track in tracking_results:
        person = {}
        person['track_id'] = int(track[0])
        if max_track_id < int(track[0]):
            max_track_id = int(track[0])
        person['bbox'] = track[1:]
        person_results.append(person)
    person_results = sorted(person_results, key=lambda x: x.get('track_id', 0))
    instance_num = len(person_results)
    return person_results, max_track_id, instance_num


def process_mmdet_results(mmdet_results, cat_id=1, bbox_thr=None):
    """Process mmdet results, and return a list of bboxes.

    Args:
        mmdet_results (list|tuple): mmdet results.
        bbox_thr (float): threshold for bounding boxes.
        cat_id (int): category id (default: 1 for human)

    Returns:
        person_results (list): a list of detected bounding boxes
    """
    if isinstance(mmdet_results, tuple):
        det_results = mmdet_results[0]
    else:
        det_results = mmdet_results

    bboxes = det_results[cat_id - 1]

    person_results = []
    bboxes = np.array(bboxes)

    if bbox_thr is not None:
        assert bboxes.shape[-1] == 5
        valid_idx = np.where(bboxes[:, 4] > bbox_thr)[0]
        bboxes = bboxes[valid_idx]

    for bbox in bboxes:
        person = {}
        person['bbox'] = bbox
        person_results.append(person)

    return person_results


def prepare_frames(input_path=None):
    """Prepare frames from input_path.

    Args:
        input_path (str, optional): Defaults to None.

    Raises:
        ValueError: check the input path.

    Returns:
        List[np.ndarray]: prepared frames
    """
    if Path(input_path).is_file():
        img_list = [mmcv.imread(input_path)]
        if img_list[0] is None:
            video = mmcv.VideoReader(input_path)
            assert video.opened, f'Failed to load file {input_path}'
            img_list = list(video)
    elif Path(input_path).is_dir():
        # input_type = 'folder'
        file_list = [
            os.path.join(input_path, fn) for fn in os.listdir(input_path)
            if fn.lower().endswith(('.png', '.jpg'))
        ]
        file_list.sort()
        img_list = [mmcv.imread(img_path) for img_path in file_list]
        assert len(img_list), f'Failed to load image from {input_path}'
    else:
        raise ValueError('Input path should be an file or folder.'
                         f' Got invalid input path: {input_path}')
    return img_list


def extract_feature_sequence(extracted_results,
                             frame_idx,
                             causal,
                             seq_len,
                             step=1):
    """Extract the target frame from person results, and pad the sequence to a
    fixed length.

    Args:
        extracted_results (List[List[Dict]]): Multi-frame feature extraction
            results stored in a nested list. Each element of the outer list
            is the feature extraction results of a single frame, and each
            element of the inner list is the feature information of one person,
            which contains:
                features (ndarray): extracted features
                track_id (int): unique id of each person, required when
                    ``with_track_id==True```
                bbox ((4, ) or (5, )): left, right, top, bottom, [score]
        frame_idx (int): The index of the frame in the original video.
        causal (bool): If True, the target frame is the first frame in
            a sequence. Otherwise, the target frame is in the middle of a
            sequence.
        seq_len (int): The number of frames in the input sequence.
        step (int): Step size to extract frames from the video.

    Returns:
        List[List[Dict]]: Multi-frame feature extraction results stored in a
            nested list with a length of seq_len.
        int: The target frame index in the padded sequence.
    """

    if causal:
        frames_left = 0
        frames_right = seq_len - 1
    else:
        frames_left = (seq_len - 1) // 2
        frames_right = frames_left
    num_frames = len(extracted_results)

    # get the padded sequence
    pad_left = max(0, frames_left - frame_idx // step)
    pad_right = max(0, frames_right - (num_frames - 1 - frame_idx) // step)
    start = max(frame_idx % step, frame_idx - frames_left * step)
    end = min(num_frames - (num_frames - 1 - frame_idx) % step,
              frame_idx + frames_right * step + 1)
    extracted_results_seq = [extracted_results[0]] * pad_left + \
        extracted_results[start:end:step] + [extracted_results[-1]] * pad_right
    return extracted_results_seq


def get_different_colors(number_of_colors,
                         flag=0,
                         alpha: float = 1.0,
                         mode: str = 'bgr',
                         int_dtype: bool = True):
    """Get a numpy of colors of shape (N, 3)."""
    mode = mode.lower()
    assert set(mode).issubset({'r', 'g', 'b', 'a'})
    nst0 = np.random.get_state()
    np.random.seed(flag)
    colors = []
    for i in np.arange(0., 360., 360. / number_of_colors):
        hue = i / 360.
        lightness = (50 + np.random.rand() * 10) / 100.
        saturation = (90 + np.random.rand() * 10) / 100.
        colors.append(colorsys.hls_to_rgb(hue, lightness, saturation))
    colors_np = np.asarray(colors)
    if int_dtype:
        colors_bgr = (255 * colors_np).astype(np.uint8)
    else:
        colors_bgr = colors_np.astype(np.float32)
    # recover the random state
    np.random.set_state(nst0)
    color_dict = {}
    if 'a' in mode:
        color_dict['a'] = np.ones((colors_bgr.shape[0], 3)) * alpha
    color_dict['b'] = colors_bgr[:, 0:1]
    color_dict['g'] = colors_bgr[:, 1:2]
    color_dict['r'] = colors_bgr[:, 2:3]
    colors_final = []
    for channel in mode:
        colors_final.append(color_dict[channel])
    colors_final = np.concatenate(colors_final, -1)
    return colors_final


<<<<<<< HEAD
def batch_array_to_images(frames_iter: list,
                          frame_id_list: list,
                          frames_folder: str,
                          splits: int = 10):
    """Batch process the total amount of frames to avoid oom problems that
    might arise when loading a large number of images to memory.

    Args:
        frames_iter (list): image frames list
        frame_id_list (list): image frames indices
        frames_folder (str): frames folder
        splits (int): number of array splits
    """

    def frames_array_split(frames_iter: list, frame_id_list: list):
        for f_i_l in np.array_split(frame_id_list, splits):
            yield np.array(frames_iter)[f_i_l]

    for frames_iter_split in frames_array_split(frames_iter, frame_id_list):
        array_to_images(frames_iter_split, output_folder=frames_folder)
=======
class RunningAverage():
    r"""A helper class to calculate running average in a sliding window.

    Args:
        window (int): The size of the sliding window.
    """

    def __init__(self, window: int = 1):
        self.window = window
        self._data = []

    def update(self, value):
        """Update a new data sample."""
        self._data.append(value)
        self._data = self._data[-self.window:]

    def average(self):
        """Get the average value of current window."""
        return np.mean(self._data)


class StopWatch:
    r"""A helper class to measure FPS and detailed time consuming of each phase
    in a video processing loop or similar scenarios.

    Args:
        window (int): The sliding window size to calculate the running average
            of the time consuming.

    Example:
        >>> from mmpose.utils import StopWatch
        >>> import time
        >>> stop_watch = StopWatch(window=10)
        >>> with stop_watch.timeit('total'):
        >>>     time.sleep(0.1)
        >>>     # 'timeit' support nested use
        >>>     with stop_watch.timeit('phase1'):
        >>>         time.sleep(0.1)
        >>>     with stop_watch.timeit('phase2'):
        >>>         time.sleep(0.2)
        >>>     time.sleep(0.2)
        >>> report = stop_watch.report()
    """

    def __init__(self, window=1):
        self.window = window
        self._record = defaultdict(partial(RunningAverage, window=self.window))
        self._timer_stack = []

    @contextmanager
    def timeit(self, timer_name='_FPS_'):
        """Timing a code snippet with an assigned name.

        Args:
            timer_name (str): The unique name of the interested code snippet to
                handle multiple timers and generate reports. Note that '_FPS_'
                is a special key that the measurement will be in `fps` instead
                of `millisecond`. Also see `report` and `report_strings`.
                Default: '_FPS_'.
        Note:
            This function should always be used in a `with` statement, as shown
            in the example.
        """
        self._timer_stack.append((timer_name, Timer()))
        try:
            yield
        finally:
            timer_name, timer = self._timer_stack.pop()
            self._record[timer_name].update(timer.since_start())

    def report(self, key=None):
        """Report timing information.

        Returns:
            dict: The key is the timer name and the value is the \
                corresponding average time consuming.
        """
        result = {
            name: r.average() * 1000.
            for name, r in self._record.items()
        }

        if '_FPS_' in result:
            result['_FPS_'] = 1000. / result.pop('_FPS_')

        if key is None:
            return result
        return result[key]

    def report_strings(self):
        """Report timing information in texture strings.

        Returns:
            list(str): Each element is the information string of a timed \
                event, in format of '{timer_name}: {time_in_ms}'. \
                Specially, if timer_name is '_FPS_', the result will \
                be converted to fps.
        """
        result = self.report()
        strings = []
        if '_FPS_' in result:
            strings.append(f'FPS: {result["_FPS_"]:>5.1f}')
        strings += [f'{name}: {val:>3.0f}' for name, val in result.items()]
        return strings

    def reset(self):
        self._record = defaultdict(list)
        self._active_timer_stack = []
>>>>>>> fe9cc4c5
<|MERGE_RESOLUTION|>--- conflicted
+++ resolved
@@ -718,7 +718,6 @@
     return colors_final
 
 
-<<<<<<< HEAD
 def batch_array_to_images(frames_iter: list,
                           frame_id_list: list,
                           frames_folder: str,
@@ -739,7 +738,8 @@
 
     for frames_iter_split in frames_array_split(frames_iter, frame_id_list):
         array_to_images(frames_iter_split, output_folder=frames_folder)
-=======
+
+
 class RunningAverage():
     r"""A helper class to calculate running average in a sliding window.
 
@@ -847,5 +847,4 @@
 
     def reset(self):
         self._record = defaultdict(list)
-        self._active_timer_stack = []
->>>>>>> fe9cc4c5
+        self._active_timer_stack = []