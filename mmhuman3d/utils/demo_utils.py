--- conflicted
+++ resolved
@@ -306,11 +306,6 @@
         verts = np.einsum('fij,fkj->fki', Ks, verts)
     elif verts.ndim == 2:
         verts = np.einsum('fij,fkj->fki', Ks, verts[None])
-<<<<<<< HEAD
-    else:
-        raise ValueError('Wrong input verts shape {verts.shape}')
-=======
->>>>>>> bf168275
     return verts, K0
 
 
