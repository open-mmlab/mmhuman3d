--- conflicted
+++ resolved
@@ -464,7 +464,6 @@
         seq_len (int): The number of frames in the input sequence.
         step (int): Step size to extract frames from the video.
 
-<<<<<<< HEAD
     Returns:
         List[List[Dict]]: Multi-frame feature extraction results stored in a
             nested list with a length of seq_len.
@@ -488,8 +487,6 @@
     extracted_results_seq = [extracted_results[0]] * pad_left + \
         extracted_results[start:end:step] + [extracted_results[-1]] * pad_right
     return extracted_results_seq
-=======
-    return frames_iter
 
 
 def get_different_colors(number_of_colors,
@@ -525,5 +522,4 @@
     for channel in mode:
         colors_final.append(color_dict[channel])
     colors_final = np.concatenate(colors_final, -1)
-    return colors_final
->>>>>>> ab519665
+    return colors_final