import numpy as np
import torch
from einops.einops import rearrange
from torch.nn import functional as F


def batch_rodrigues(theta):
    """Convert axis-angle representation to rotation matrix.
    Args:
        theta: size = [B, 3]
    Returns:
        Rotation matrix corresponding to the quaternion -- size = [B, 3, 3]
    """
    l1norm = torch.norm(theta + 1e-8, p=2, dim=1)
    angle = torch.unsqueeze(l1norm, -1)
    normalized = torch.div(theta, angle)
    angle = angle * 0.5
    v_cos = torch.cos(angle)
    v_sin = torch.sin(angle)
    quat = torch.cat([v_cos, v_sin * normalized], dim=1)
    return quat_to_rotmat(quat)


def quat_to_rotmat(quat):
    """Convert quaternion coefficients to rotation matrix.
    Args:
        quat: size = [B, 4] 4 <===>(w, x, y, z)
    Returns:
        Rotation matrix corresponding to the quaternion -- size = [B, 3, 3]
    """
    norm_quat = quat
    norm_quat = norm_quat / norm_quat.norm(p=2, dim=1, keepdim=True)
    w = norm_quat[:, 0]
    x = norm_quat[:, 1]
    y = norm_quat[:, 2]
    z = norm_quat[:, 3]
    B = quat.size(0)

    w2, x2, y2, z2 = w.pow(2), x.pow(2), y.pow(2), z.pow(2)
    wx, wy, wz = w * x, w * y, w * z
    xy, xz, yz = x * y, x * z, y * z

    rotMat = torch.stack([
        w2 + x2 - y2 - z2, 2 * xy - 2 * wz, 2 * wy + 2 * xz, 2 * wz + 2 * xy,
        w2 - x2 + y2 - z2, 2 * yz - 2 * wx, 2 * xz - 2 * wy, 2 * wx + 2 * yz,
        w2 - x2 - y2 + z2
    ],
                         dim=1).view(B, 3, 3)
    return rotMat


def rot6d_to_rotmat(x):
    """Convert 6D rotation representation to 3x3 rotation matrix.
    Based on Zhou et al., "On the Continuity of Rotation
    Representations in Neural Networks", CVPR 2019
    Input:
        (B,6) Batch of 6-D rotation representations
    Output:
        (B,3,3) Batch of corresponding rotation matrices
    """
    if x.shape[-1] == 6:
        batch_size = x.shape[0]
        if len(x.shape) == 3:
            num = x.shape[1]
            x = rearrange(x, 'b n d -> (b n) d', d=6)
        else:
            num = 1
        x = rearrange(x, 'b (k l) -> b k l', k=3, l=2)
        # x = x.view(-1,3,2)
        a1 = x[:, :, 0]
        a2 = x[:, :, 1]
        b1 = F.normalize(a1)
        b2 = F.normalize(a2 -
                         torch.einsum('bi,bi->b', b1, a2).unsqueeze(-1) * b1)
        b3 = torch.cross(b1, b2, dim=-1)

        mat = torch.stack((b1, b2, b3), dim=-1)
        if num > 1:
            mat = rearrange(
                mat, '(b n) h w-> b n h w', b=batch_size, n=num, h=3, w=3)
    else:
        if isinstance(x, torch.Tensor):
            x = x.view(-1, 3, 2)
        elif isinstance(x, np.ndarray):
            x = x.reshape(-1, 3, 2)
        a1 = x[:, :, 0]
        a2 = x[:, :, 1]
        b1 = F.normalize(a1)
        b2 = F.normalize(a2 -
                         torch.einsum('bi,bi->b', b1, a2).unsqueeze(-1) * b1)
        b3 = torch.cross(b1, b2)
        mat = torch.stack((b1, b2, b3), dim=-1)
    return mat


def rotation_matrix_to_angle_axis(rotation_matrix):
    """
    This function is borrowed from https://github.com/kornia/kornia
    Convert 3x4 rotation matrix to Rodrigues vector
    Args:
        rotation_matrix (Tensor): rotation matrix.
    Returns:
        Tensor: Rodrigues vector transformation.
    Shape:
        - Input: :math:`(N, 3, 4)`
        - Output: :math:`(N, 3)`
    Example:
        >>> input = torch.rand(2, 3, 4)  # Nx3x4
        >>> output = tgm.rotation_matrix_to_angle_axis(input)  # Nx3
    """
    if rotation_matrix.shape[1:] == (3, 3):
        rot_mat = rotation_matrix.reshape(-1, 3, 3)
        hom = torch.tensor([0, 0, 1],
                           dtype=torch.float32,
                           device=rotation_matrix.device)
        hom = hom.reshape(1, 3, 1).expand(rot_mat.shape[0], -1, -1)
        rotation_matrix = torch.cat([rot_mat, hom], dim=-1)

    quaternion = rotation_matrix_to_quaternion(rotation_matrix)
    aa = quaternion_to_angle_axis(quaternion)
    aa[torch.isnan(aa)] = 0.0
    return aa


def quaternion_to_angle_axis(quaternion: torch.Tensor) -> torch.Tensor:
    """
    This function is borrowed from https://github.com/kornia/kornia
    Convert quaternion vector to angle axis of rotation.
    Adapted from ceres C++ library: ceres-solver/include/ceres/rotation.h
    Args:
        quaternion (torch.Tensor): tensor with quaternions.
    Return:
        torch.Tensor: tensor with angle axis of rotation.
    Shape:
        - Input: :math:`(*, 4)` where `*` means, any number of dimensions
        - Output: :math:`(*, 3)`
    Example:
        >>> quaternion = torch.rand(2, 4)  # Nx4
        >>> angle_axis = tgm.quaternion_to_angle_axis(quaternion)  # Nx3
    """
    if not torch.is_tensor(quaternion):
        raise TypeError('Input type is not a torch.Tensor. Got {}'.format(
            type(quaternion)))

    if not quaternion.shape[-1] == 4:
        raise ValueError(
            'Input must be a tensor of shape Nx4 or 4. Got {}'.format(
                quaternion.shape))
    # unpack input and compute conversion
    q1: torch.Tensor = quaternion[..., 1]
    q2: torch.Tensor = quaternion[..., 2]
    q3: torch.Tensor = quaternion[..., 3]
    sin_squared_theta: torch.Tensor = q1 * q1 + q2 * q2 + q3 * q3

    sin_theta: torch.Tensor = torch.sqrt(sin_squared_theta)
    cos_theta: torch.Tensor = quaternion[..., 0]
    two_theta: torch.Tensor = 2.0 * torch.where(
        cos_theta < 0.0, torch.atan2(-sin_theta, -cos_theta),
        torch.atan2(sin_theta, cos_theta))

    k_pos: torch.Tensor = two_theta / sin_theta
    k_neg: torch.Tensor = 2.0 * torch.ones_like(sin_theta)
    k: torch.Tensor = torch.where(sin_squared_theta > 0.0, k_pos, k_neg)

    angle_axis: torch.Tensor = torch.zeros_like(quaternion)[..., :3]
    angle_axis[..., 0] += q1 * k
    angle_axis[..., 1] += q2 * k
    angle_axis[..., 2] += q3 * k
    return angle_axis


def rotation_matrix_to_quaternion(rotation_matrix, eps=1e-6):
    """
    This function is borrowed from https://github.com/kornia/kornia
    Convert 3x4 rotation matrix to 4d quaternion vector
    This algorithm is based on algorithm described in
    https://github.com/KieranWynn/pyquaternion/blob/master/pyquaternion/quaternion.py#L201
    Args:
        rotation_matrix (Tensor): the rotation matrix to convert.
    Return:
        Tensor: the rotation in quaternion
    Shape:
        - Input: :math:`(N, 3, 4)`
        - Output: :math:`(N, 4)`
    Example:
        >>> input = torch.rand(4, 3, 4)  # Nx3x4
        >>> output = tgm.rotation_matrix_to_quaternion(input)  # Nx4
    """
    if not torch.is_tensor(rotation_matrix):
        raise TypeError('Input type is not a torch.Tensor. Got {}'.format(
            type(rotation_matrix)))

    if len(rotation_matrix.shape) > 3:
        raise ValueError(
            'Input size must be a three dimensional tensor. Got {}'.format(
                rotation_matrix.shape))
    # if not rotation_matrix.shape[-2:] == (3, 4):
    #     raise ValueError(
    #         'Input size must be a N x 3 x 4  tensor. Got {}'.format(
    #             rotation_matrix.shape))

    rmat_t = torch.transpose(rotation_matrix, 1, 2)

    mask_d2 = rmat_t[:, 2, 2] < eps

    mask_d0_d1 = rmat_t[:, 0, 0] > rmat_t[:, 1, 1]
    mask_d0_nd1 = rmat_t[:, 0, 0] < -rmat_t[:, 1, 1]

    t0 = 1 + rmat_t[:, 0, 0] - rmat_t[:, 1, 1] - rmat_t[:, 2, 2]
    q0 = torch.stack([
        rmat_t[:, 1, 2] - rmat_t[:, 2, 1], t0,
        rmat_t[:, 0, 1] + rmat_t[:, 1, 0], rmat_t[:, 2, 0] + rmat_t[:, 0, 2]
    ], -1)
    t0_rep = t0.repeat(4, 1).t()

    t1 = 1 - rmat_t[:, 0, 0] + rmat_t[:, 1, 1] - rmat_t[:, 2, 2]
    q1 = torch.stack([
        rmat_t[:, 2, 0] - rmat_t[:, 0, 2], rmat_t[:, 0, 1] + rmat_t[:, 1, 0],
        t1, rmat_t[:, 1, 2] + rmat_t[:, 2, 1]
    ], -1)
    t1_rep = t1.repeat(4, 1).t()

    t2 = 1 - rmat_t[:, 0, 0] - rmat_t[:, 1, 1] + rmat_t[:, 2, 2]
    q2 = torch.stack([
        rmat_t[:, 0, 1] - rmat_t[:, 1, 0], rmat_t[:, 2, 0] + rmat_t[:, 0, 2],
        rmat_t[:, 1, 2] + rmat_t[:, 2, 1], t2
    ], -1)
    t2_rep = t2.repeat(4, 1).t()

    t3 = 1 + rmat_t[:, 0, 0] + rmat_t[:, 1, 1] + rmat_t[:, 2, 2]
    q3 = torch.stack([
        t3, rmat_t[:, 1, 2] - rmat_t[:, 2, 1],
        rmat_t[:, 2, 0] - rmat_t[:, 0, 2], rmat_t[:, 0, 1] - rmat_t[:, 1, 0]
    ], -1)
    t3_rep = t3.repeat(4, 1).t()

    mask_c0 = mask_d2 * mask_d0_d1
    mask_c1 = mask_d2 * ~mask_d0_d1
    mask_c2 = ~mask_d2 * mask_d0_nd1
    mask_c3 = ~mask_d2 * ~mask_d0_nd1
    mask_c0 = mask_c0.view(-1, 1).type_as(q0)
    mask_c1 = mask_c1.view(-1, 1).type_as(q1)
    mask_c2 = mask_c2.view(-1, 1).type_as(q2)
    mask_c3 = mask_c3.view(-1, 1).type_as(q3)

    q = q0 * mask_c0 + q1 * mask_c1 + q2 * mask_c2 + q3 * mask_c3
    q /= torch.sqrt(t0_rep * mask_c0 + t1_rep * mask_c1 +  # noqa
                    t2_rep * mask_c2 + t3_rep * mask_c3)  # noqa
    q *= 0.5
    return q


def perspective_projection(points, rotation, translation, focal_length,
                           camera_center):
    """This function computes the perspective projection of a set of points.
    Input:
        points (bs, N, 3): 3D points
        rotation (bs, 3, 3): Camera rotation
        translation (bs, 3): Camera translation
        focal_length (bs,) or scalar: Focal length
        camera_center (bs, 2): Camera center
    """
    batch_size = points.shape[0]
    K = torch.zeros([batch_size, 3, 3], device=points.device)
    K[:, 0, 0] = focal_length
    K[:, 1, 1] = focal_length
    K[:, 2, 2] = 1.
    K[:, :-1, -1] = camera_center

    # Transform points
    points = torch.einsum('bij,bkj->bki', rotation, points)
    points = points + translation.unsqueeze(1)

    # Apply perspective distortion
    projected_points = points / points[:, :, -1].unsqueeze(-1)

    # Apply camera intrinsics
    projected_points = torch.einsum('bij,bkj->bki', K, projected_points)

    return projected_points[:, :, :-1]


def estimate_translation_np(S,
                            joints_2d,
                            joints_conf,
                            focal_length=5000,
                            img_size=224):
    """Find camera translation that brings 3D joints S closest to 2D the
    corresponding joints_2d.
    Input:
        S: (25, 3) 3D joint locations
        joints: (25, 3) 2D joint locations and confidence
    Returns:
        (3,) camera translation vector
    """

    num_joints = S.shape[0]
    # focal length
    f = np.array([focal_length, focal_length])
    # optical center
    center = np.array([img_size / 2., img_size / 2.])

    # transformations
    Z = np.reshape(np.tile(S[:, 2], (2, 1)).T, -1)
    XY = np.reshape(S[:, 0:2], -1)
    OO = np.tile(center, num_joints)
    F = np.tile(f, num_joints)
    weight2 = np.reshape(np.tile(np.sqrt(joints_conf), (2, 1)).T, -1)

    # least squares
    Q = np.array([
        F * np.tile(np.array([1, 0]), num_joints),
        F * np.tile(np.array([0, 1]), num_joints),
        OO - np.reshape(joints_2d, -1)
    ]).T
    c = (np.reshape(joints_2d, -1) - OO) * Z - F * XY

    # weighted least squares
    W = np.diagflat(weight2)
    Q = np.dot(W, Q)
    c = np.dot(W, c)

    # square matrix
    A = np.dot(Q.T, Q)
    b = np.dot(Q.T, c)

    # solution
    trans = np.linalg.solve(A, b)

    return trans


def estimate_translation(S, joints_2d, focal_length=5000., img_size=224.):
    """Find camera translation that brings 3D joints S closest to 2D the
    corresponding joints_2d.
    Input:
        S: (B, 49, 3) 3D joint locations
        joints: (B, 49, 3) 2D joint locations and confidence
    Returns:
        (B, 3) camera translation vectors
    """

    device = S.device
    # Use only joints 25:49 (GT joints)
    S = S[:, 25:, :].cpu().numpy()
    joints_2d = joints_2d[:, 25:, :].cpu().numpy()
    joints_conf = joints_2d[:, :, -1]
    joints_2d = joints_2d[:, :, :-1]
    trans = np.zeros((S.shape[0], 3), dtype=np.float32)
    # Find the translation for each example in the batch
    for i in range(S.shape[0]):
        S_i = S[i]
        joints_i = joints_2d[i]
        conf_i = joints_conf[i]
        trans[i] = estimate_translation_np(
            S_i,
            joints_i,
            conf_i,
            focal_length=focal_length,
            img_size=img_size)
    return torch.from_numpy(trans).to(device)


def project_points(points_3d, camera, focal_length, img_res):
    """Perform orthographic projection of 3D points using the camera
    parameters, return projected 2D points in image plane.
    Notes:
        batch size: B
        point number: N
    Args:
        points_3d (Tensor([B, N, 3])): 3D points.
        camera (Tensor([B, 3])): camera parameters with the
            3 channel as (scale, translation_x, translation_y)
    Returns:
        points_2d (Tensor([B, N, 2])): projected 2D points
            in image space.
    """
    batch_size = points_3d.shape[0]
    device = points_3d.device
    cam_t = torch.stack([
        camera[:, 1], camera[:, 2], 2 * focal_length /
        (img_res * camera[:, 0] + 1e-9)
    ],
                        dim=-1)
    camera_center = camera.new_zeros([batch_size, 2])
    rot_t = torch.eye(
        3, device=device,
        dtype=points_3d.dtype).unsqueeze(0).expand(batch_size, -1, -1)
    keypoints_2d = perspective_projection(
        points_3d,
        rotation=rot_t,
        translation=cam_t,
        focal_length=focal_length,
        camera_center=camera_center)
    return keypoints_2d


def weak_perspective_projection(points, scale, translation):
    """This function computes the weak perspective projection of a set of
    points.
    Input:
        points (bs, N, 3): 3D points
        scale (bs,1): scalar
        translation (bs, 2): point 2D translation
    """
    projected_points = scale.view(-1, 1, 1) * (
        points[:, :, :2] + translation.view(-1, 1, 2))

    return projected_points


<<<<<<< HEAD
def cam_crop2full(crop_cam, center, scale, full_img_shape, focal_length):
    """convert the camera parameters from the crop camera to the full camera.
    :param crop_cam: shape=(N, 3) weak perspective camera in cropped
       img coordinates (s, tx, ty)
    :param center: shape=(N, 2) bbox coordinates (c_x, c_y)
    :param scale: shape=(N, 1) square bbox resolution  (b / 200)
    :param full_img_shape: shape=(N, 2) original image height and width
    :param focal_length: shape=(N,)
    :return:
    """
    img_h, img_w = full_img_shape[:, 0], full_img_shape[:, 1]
    cx, cy, b = center[:, 0], center[:, 1], scale
    bs = b * crop_cam[:, 0] + 1e-9
    tz = 2 * focal_length / bs
    tx = (2 * (cx - img_w / 2.) / bs) + crop_cam[:, 1]
    ty = (2 * (cy - img_h / 2.) / bs) + crop_cam[:, 2]
    full_cam = torch.stack([tx, ty, tz], dim=-1)
    return full_cam
=======
def projection(pred_joints, pred_camera, iwp_mode=True):
    """Project 3D points on the image plane based on the given camera info,
    Identity rotation and Weak Perspective (IWP) camera is used when
    iwp_mode = True
    """
    batch_size = pred_joints.shape[0]
    if iwp_mode:
        cam_sxy = pred_camera['cam_sxy']
        pred_cam_t = torch.stack([
            cam_sxy[:, 1], cam_sxy[:, 2], 2 * 5000. /
            (224. * cam_sxy[:, 0] + 1e-9)
        ],
                                 dim=-1)

        camera_center = torch.zeros(batch_size, 2)
        pred_keypoints_2d = perspective_projection(
            pred_joints,
            rotation=torch.eye(3).unsqueeze(0).expand(batch_size, -1, -1).to(
                pred_joints.device),
            translation=pred_cam_t,
            focal_length=5000.,
            camera_center=camera_center)

    else:
        raise NotImplementedError
    return pred_keypoints_2d


def compute_twist_rotation(rotation_matrix, twist_axis):
    '''
    Compute the twist component of given rotation and twist axis
    https://stackoverflow.com/questions/3684269/component-of-a-quaternion-rotation-around-an-axis
    Parameters
    ----------
    rotation_matrix : Tensor (B, 3, 3,)
        The rotation to convert
    twist_axis : Tensor (B, 3,)
        The twist axis
    Returns
    -------
    Tensor (B, 3, 3)
        The twist rotation
    '''
    quaternion = rotation_matrix_to_quaternion(rotation_matrix)

    twist_axis = twist_axis / (
        torch.norm(twist_axis, dim=1, keepdim=True) + 1e-9)

    projection = torch.einsum('bi,bi->b', twist_axis,
                              quaternion[:, 1:]).unsqueeze(-1) * twist_axis

    twist_quaternion = torch.cat([quaternion[:, 0:1], projection], dim=1)
    twist_quaternion = twist_quaternion / (
        torch.norm(twist_quaternion, dim=1, keepdim=True) + 1e-9)

    twist_rotation = quat_to_rotmat(twist_quaternion)
    twist_aa = quaternion_to_angle_axis(twist_quaternion)

    twist_angle = torch.sum(
        twist_aa, dim=1, keepdim=True) / torch.sum(
            twist_axis, dim=1, keepdim=True)

    return twist_rotation, twist_angle
>>>>>>> 0e0c2ce8
<|MERGE_RESOLUTION|>--- conflicted
+++ resolved
@@ -409,7 +409,6 @@
     return projected_points
 
 
-<<<<<<< HEAD
 def cam_crop2full(crop_cam, center, scale, full_img_shape, focal_length):
     """convert the camera parameters from the crop camera to the full camera.
     :param crop_cam: shape=(N, 3) weak perspective camera in cropped
@@ -428,7 +427,8 @@
     ty = (2 * (cy - img_h / 2.) / bs) + crop_cam[:, 2]
     full_cam = torch.stack([tx, ty, tz], dim=-1)
     return full_cam
-=======
+
+
 def projection(pred_joints, pred_camera, iwp_mode=True):
     """Project 3D points on the image plane based on the given camera info,
     Identity rotation and Weak Perspective (IWP) camera is used when
@@ -491,5 +491,4 @@
         twist_aa, dim=1, keepdim=True) / torch.sum(
             twist_axis, dim=1, keepdim=True)
 
-    return twist_rotation, twist_angle
->>>>>>> 0e0c2ce8
+    return twist_rotation, twist_angle