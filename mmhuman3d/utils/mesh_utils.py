--- conflicted
+++ resolved
@@ -161,15 +161,6 @@
         prepare_output_path(
             paths[idx], allowed_suffix=['.obj'],
             path_type='file'), 'Please save as .obj files.'
-<<<<<<< HEAD
-        save_obj(
-            f=paths[idx],
-            verts=meshes.verts_padded()[idx],
-            faces=meshes.faces_padded()[idx],
-            verts_uvs=meshes.textures.verts_uvs_padded()[idx],
-            faces_uvs=meshes.textures.faces_uvs_padded()[idx],
-            texture_map=meshes.textures.maps_padded()[idx])
-=======
         if meshes.textures is not None:
             save_obj(
                 f=paths[idx],
@@ -182,5 +173,4 @@
             save_obj(
                 f=paths[idx],
                 verts=meshes.verts_padded()[idx],
-                faces=meshes.faces_padded()[idx])
->>>>>>> 5bde2bf1
+                faces=meshes.faces_padded()[idx])