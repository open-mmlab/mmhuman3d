import json
import warnings
from typing import Any, List, Tuple, Union

import numpy as np
import torch

from mmhuman3d.core.cameras.cameras import NewAttributeCameras
from mmhuman3d.core.conventions.cameras import (
    convert_cameras,
    convert_K_3x3_to_4x4,
    convert_K_4x4_to_3x3,
)
from .builder import build_cameras

_CameraParameter_SUPPORTED_KEYS = {
    'H': {
        'type': int,
    },
    'W': {
        'type': int,
    },
    'in_mat': {
        'type': list,
        'len': 3,
    },
    'rotation_mat': {
        'type': list,
        'len': 3,
    },
    'translation': {
        'type': list,
        'len': 3,
    },
    'k1': {
        'type': float,
    },
    'k2': {
        'type': float,
    },
    'k3': {
        'type': float,
    },
    'k4': {
        'type': float,
    },
    'k5': {
        'type': float,
    },
    'k6': {
        'type': float,
    },
    'p1': {
        'type': float,
    },
    'p2': {
        'type': float,
    },
}

_CameraParameter_SUPPORTED_KEYS = {
    'H': {
        'type': int,
    },
    'W': {
        'type': int,
    },
    'in_mat': {
        'type': list,
        'len': 3,
    },
    'rotation_mat': {
        'type': list,
        'len': 3,
    },
    'translation': {
        'type': list,
        'len': 3,
    },
    'k1': {
        'type': float,
    },
    'k2': {
        'type': float,
    },
    'k3': {
        'type': float,
    },
    'k4': {
        'type': float,
    },
    'k5': {
        'type': float,
    },
    'k6': {
        'type': float,
    },
    'p1': {
        'type': float,
    },
    'p2': {
        'type': float,
    },
}


class CameraParameter:
    logger = None
    SUPPORTED_KEYS = _CameraParameter_SUPPORTED_KEYS

    def __init__(self,
                 name: str = 'default',
                 H: int = 1080,
                 W: int = 1920) -> None:
        """
        Args:
            name (str, optional):
                Name of this camera. Defaults to "default".
            H (int, optional):
                Height of a frame, in pixel. Defaults to 1080.
            W (int, optional):
                Width of a frame, in pixel. Defaults to 1920.
        """
        self.name = name
        self.parameters_dict = {}
        in_mat = __zero_mat_list__(3)
        self.parameters_dict['in_mat'] = in_mat
        for distort_name in __distort_coefficient_names__:
            self.parameters_dict[distort_name] = 0.0
        self.check_item('H', H)
        self.parameters_dict['H'] = H
        self.check_item('W', W)
        self.parameters_dict['W'] = W
        r_mat = __zero_mat_list__(3)
        self.parameters_dict['rotation_mat'] = r_mat
        t_list = [0.0, 0.0, 0.0]
        self.parameters_dict['translation'] = t_list

    def reset_distort(self) -> None:
        """Reset all distort coefficients to zero."""
        for distort_name in __distort_coefficient_names__:
            self.parameters_dict[distort_name] = 0.0

    def get_opencv_distort_mat(self) -> np.ndarray:
        """Get a numpy array of 8 distort coefficients, which is the distCoeffs
        arg of cv2.undistort.

        Returns:
            ndarray:
                (k_1, k_2, p_1, p_2, k_3, k_4, k_5, k_6) of 8 elements.
        """
        dist_coeffs = [
            self.get_value('k1'),
            self.get_value('k2'),
            self.get_value('p1'),
            self.get_value('p2'),
            self.get_value('k3'),
            self.get_value('k4'),
            self.get_value('k5'),
            self.get_value('k6'),
        ]
        dist_coeffs = np.array(dist_coeffs)
        return dist_coeffs

    def set_K_R_T(self,
                  K_mat: np.ndarray,
                  R_mat: np.ndarray,
                  T_vec: np.ndarray,
                  inverse_extrinsic: bool = False) -> None:
        """Set intrinsic and extrinsic of a camera.

        Args:
            K_mat (np.ndarray):
                In shape [3, 3].
            R_mat (np.ndarray):
                Rotation from world to view in default.
                In shape [3, 3].
            T_vec (np.ndarray):
                Translation from world to view in default.
                In shape [3,].
            inverse_extrinsic (bool, optional):
                If true, R_mat and T_vec transform a point
                from view to world. Defaults to False.
        """
        k_shape = K_mat.shape
        assert k_shape[0] == k_shape[1] == 3
        r_shape = R_mat.shape
        assert r_shape[0] == r_shape[1] == 3
        assert T_vec.ndim == 1 and T_vec.shape[0] == 3
        self.set_mat_np('in_mat', K_mat)
        if inverse_extrinsic:
            R_mat = np.linalg.inv(R_mat)
            T_vec = -np.dot(R_mat, T_vec).reshape((3))
        self.set_mat_np('rotation_mat', R_mat)
        self.set_value('translation', T_vec.tolist())

    def set_mat_np(self, mat_key: str, mat_numpy: np.ndarray) -> None:
        """Set a matrix-type parameter to mat_numpy.

        Args:
            mat_key (str):
                Key of the target matrix. in_mat or rotation_mat.
            mat_numpy (ndarray):
                Matrix in numpy format.

            Raises:
                TypeError:
                    mat_numpy is not an np.ndarray.
        """
        if not isinstance(mat_numpy, np.ndarray):
            raise TypeError
        self.set_mat_list(mat_key, mat_numpy.tolist())

    def set_mat_list(self, mat_key: str, mat_list: List[list]) -> None:
        """Set a matrix-type parameter to mat_list.

        Args:
            mat_key (str):
                Key of the target matrix. in_mat or rotation_mat.
            mat_list (List[list]):
                Matrix in list format.
        """
        self.check_item(mat_key, mat_list)
        self.parameters_dict[mat_key] = mat_list

    def set_value(self, key: str, value: Any) -> None:
        """Set a parameter to value.

        Args:
            key (str):
                Name of the parameter.
            value (object):
                New value of the parameter.
        """
        self.check_item(key, value)
        self.parameters_dict[key] = value

    def get_value(self, key: str) -> Any:
        """Get a parameter by key.

        Args:
            key (str):
                Name of the parameter.
        Raises:
            KeyError: key not in self.parameters_dict

        Returns:
            object:
                Value of the parameter.
        """
        if key not in self.parameters_dict:
            raise KeyError(key)
        else:
            return self.parameters_dict[key]

    def get_mat_np(self, key: str) -> np.ndarray:
        """Get a a matrix-type parameter by key.

        Args:
            key (str):
                Name of the parameter.
        Raises:
            KeyError: key not in self.parameters_dict

        Returns:
            ndarray:
                Value of the parameter.
        """
        if key not in self.parameters_dict:
            raise KeyError(key)
        else:
            mat_list = self.parameters_dict[key]
            mat_np = np.array(mat_list).reshape((3, 3))
            return mat_np

    def to_string(self) -> str:
        """Convert self.to_dict() to a string.

        Returns:
            str:
                A dict in json string format.
        """
        dump_dict = self.to_dict()
        ret_str = json.dumps(dump_dict)
        return ret_str

    def to_dict(self) -> dict:
        """Dump camera name and parameters to dict.

        Returns:
            dict:
                Put self.name and self.parameters_dict
                in one dict.
        """
        dump_dict = self.parameters_dict.copy()
        dump_dict['name'] = self.name
        return dump_dict

    def dump(self, json_path: str) -> None:
        """Dump camera name and parameters to a file.

        Returns:
            dict:
                Put self.name and self.parameters_dict
                in one dict, and dump them to a json file.
        """
        dump_dict = self.to_dict()
        with open(json_path, 'w') as f_write:
            json.dump(dump_dict, f_write)

    def load(self, json_path: str) -> None:
        """Load camera name and parameters from a file."""
        with open(json_path, 'r') as f_read:
            dumped_dict = json.load(f_read)
        self.load_from_dict(dumped_dict)

    def load_from_dict(self, json_dict: dict) -> None:
        """Load name and parameters from a dict.

        Args:
            json_dict (dict):
                A dict comes from self.to_dict().
        """
        for key in json_dict.keys():
            if key == 'name':
                self.name = json_dict[key]
            elif key == 'rotation':
                self.parameters_dict['rotation_mat'] = np.array(
                    json_dict[key]).reshape(3, 3).tolist()
            elif key == 'translation':
                self.parameters_dict[key] = np.array(json_dict[key]).reshape(
                    (3)).tolist()
            else:
                self.parameters_dict[key] = json_dict[key]
                if '_mat' in key:
                    self.parameters_dict[key] = np.array(
                        self.parameters_dict[key]).reshape(3, 3).tolist()

    def load_from_chessboard(self,
                             chessboard_dict: dict,
                             name: str,
                             inverse: bool = True) -> None:
        """Load name and parameters from a dict.

        Args:
            chessboard_dict (dict):
                A dict loaded from json.load(chessboard_file).
            name (str):
                Name of this camera.
            inverse (bool, optional):
                Whether to inverse rotation and translation mat.
                Defaults to False.
        """
        camera_param_dict = \
            __parse_chessboard_param__(chessboard_dict, name, inverse=inverse)
        self.load_from_dict(camera_param_dict)

    @classmethod
    def load_from_NewAttributeCameras(cls,
                                      cam,
                                      name: str,
                                      resolution: Union[List, Tuple] = None):
        """Load name and parameters from a dict.

        Args:
            cam (mmhuman3d.core.cameras.
            cameras.NewAttributeCameras):
                An instance.
            name (str):
                Name of this camera.
        """

        if len(cam) > 1:
            warnings.warn('Will only use the first camera in the batch.')
        cam = cam[0]

        resolution = resolution if resolution is not None else cam.resolution[
            0].tolist()

        height, width = int(resolution[0]), int(resolution[1])

        cam_param = CameraParameter()
        cam_param.__init__(H=height, W=width, name=name)

        k_4x4 = cam.K  # shape (1, 4, 4)
        r_3x3 = cam.R  # shape (1, 3, 3)
        t_3 = cam.T  # shape (1, 3)
        is_perspective = cam.is_perspective()
        in_ndc = cam.in_ndc()

        k_4x4, r_3x3, t_3 = convert_cameras(
            K=k_4x4,
            R=r_3x3,
            T=t_3,
            is_perspective=False,
            in_ndc_dst=False,
            in_ndc_src=in_ndc,
            convention_src='pytorch3d',
            convention_dst='opencv',
            resolution_src=(height, width),
            resolution_dst=(height, width))
<<<<<<< HEAD
=======
        k_3x3 = \
            convert_K_4x4_to_3x3(new_K, is_perspective=False)
        k_3x3 = k_3x3.numpy().squeeze(0)
        r_3x3 = new_R.numpy().squeeze(0)
        t_3 = new_T.numpy().squeeze(0)
        self.name = name
        self.set_mat_np('in_mat', k_3x3)
        self.set_mat_np('rotation_mat', r_3x3)
        self.set_value('translation', t_3.tolist())
>>>>>>> f6d39e24

        k_3x3 = \
            convert_K_4x4_to_3x3(k_4x4, is_perspective=is_perspective)

        k_3x3 = k_3x3.numpy()[0]
        r_3x3 = r_3x3.numpy()[0]
        t_3 = t_3.numpy()[0]
        cam_param.name = name
        cam_param.set_mat_np('in_mat', k_3x3)
        cam_param.set_mat_np('rotation_mat', r_3x3)
        cam_param.set_value('translation', t_3.tolist())
        cam_param.parameters_dict.update(H=height)
        cam_param.parameters_dict.update(W=width)
        return cam_param

    def export_to_NewAttributeCameras(self) -> NewAttributeCameras:
        """Get a dict of camera parameters, which contains all necessary args
        for mmhuman3d.core.cameras.cameras.WeakPerspectiveCamerasVibe(). Use mm
        human3d.core.cameras.cameras.WeakPerspectiveCamerasVibe(**return_dict)
        to construct a camera.

        Returns:
            dict:
                A dict of camera parameters: name, dist, size, matrix, etc.
        """
        height = self.parameters_dict['H']
        width = self.parameters_dict['W']
        k_3x3 = self.get_mat_np('in_mat')  # shape (3, 3)
        k_3x3 = np.expand_dims(k_3x3, 0)  # shape (1, 3, 3)
        k_4x4 = convert_K_3x3_to_4x4(
            K=k_3x3, is_perspective=True)  # shape (1, 4, 4)
        rotation = self.get_mat_np('rotation_mat')  # shape (3, 3)
        rotation = np.expand_dims(rotation, 0)  # shape (1, 3, 3)
        translation = self.get_value('translation')  # list, len==3
        translation = np.asarray(translation)
        translation = np.expand_dims(translation, 0)  # shape (1, 3)
        new_K = torch.from_numpy(k_4x4)
        new_R = torch.from_numpy(rotation)
        new_T = torch.from_numpy(translation)
        cam = build_cameras(
            dict(
                type='perspective',
                K=new_K.float(),
                R=new_R.float(),
                T=new_T.float(),
                convention='opencv',
                in_ndc=False,
                is_perspective=True,
                resolution=(height, width)))
        return cam

    def check_item(self, key: Any, val: Any) -> None:
        """Check whether the key and its value matches definition in
        CameraParameter.SUPPORTED_KEYS.

        Args:
            key (Any):
                Key in CameraParameter.
            val (Any):
                Value to the key.

        Raises:
            KeyError:
                key cannot be found in
                CameraParameter.SUPPORTED_KEYS.
            TypeError:
                Value's type doesn't match definition.
        """
        self.__check_key__(key)
        self.__check_value_type__(key, val)

    def __check_key__(self, key: Any) -> None:
        """Check whether the key matches definition in
        CameraParameter.SUPPORTED_KEYS.

        Args:
            key (Any):
                Key in CameraParameter.

        Raises:
            KeyError:
                key cannot be found in
                CameraParameter.SUPPORTED_KEYS.
        """
        if key not in self.__class__.SUPPORTED_KEYS:
            err_msg = 'Key check failed in CameraParameter:\n'
            err_msg += f'key={str(key)}\n'
            raise KeyError(err_msg)

    def __check_value_type__(self, key: Any, val: Any) -> None:
        """Check whether the type of value matches definition in
        CameraParameter.SUPPORTED_KEYS.

        Args:
            key (Any):
                Key in CameraParameter.
            val (Any):
                Value to the key.

        Raises:
            TypeError:
                Value is supported but doesn't match definition.
        """
        if type(val) != self.__class__.SUPPORTED_KEYS[key]['type']:
            err_msg = 'Type check failed in CameraParameter:\n'
            err_msg += f'key={str(key)}\n'
            err_msg += f'type(val)={type(val)}\n'
            raise TypeError(err_msg)

    def check_item(self, key: Any, val: Any) -> None:
        """Check whether the key and its value matches definition in
        CameraParameter.SUPPORTED_KEYS.

        Args:
            key (Any):
                Key in CameraParameter.
            val (Any):
                Value to the key.

        Raises:
            KeyError:
                key cannot be found in
                CameraParameter.SUPPORTED_KEYS.
            TypeError:
                Value's type doesn't match definition.
        """
        self.__check_key__(key)
        self.__check_value_type__(key, val)

    def __check_key__(self, key: Any) -> None:
        """Check whether the key matches definition in
        CameraParameter.SUPPORTED_KEYS.

        Args:
            key (Any):
                Key in CameraParameter.

        Raises:
            KeyError:
                key cannot be found in
                CameraParameter.SUPPORTED_KEYS.
        """
        if key not in self.__class__.SUPPORTED_KEYS:
            err_msg = 'Key check failed in CameraParameter:\n'
            err_msg += f'key={str(key)}\n'
            raise KeyError(err_msg)

    def __check_value_type__(self, key: Any, val: Any) -> None:
        """Check whether the type of value matches definition in
        CameraParameter.SUPPORTED_KEYS.

        Args:
            key (Any):
                Key in CameraParameter.
            val (Any):
                Value to the key.

        Raises:
            TypeError:
                Value is supported but doesn't match definition.
        """
        if type(val) != self.__class__.SUPPORTED_KEYS[key]['type']:
            err_msg = 'Type check failed in CameraParameter:\n'
            err_msg += f'key={str(key)}\n'
            err_msg += f'type(val)={type(val)}\n'
            raise TypeError(err_msg)


def __parse_chessboard_param__(chessboard_camera_param, name, inverse=True):
    """Parse a dict loaded from chessboard file into another dict needed by
    CameraParameter.

    Args:
        chessboard_camera_param (dict):
            A dict loaded from json.load(chessboard_file).
        name (str):
            Name of this camera.
        inverse (bool, optional):
            Whether to inverse rotation and translation mat.
            Defaults to True.

    Returns:
        dict:
            A dict of parameters in CameraParameter.to_dict() format.
    """
    camera_param_dict = {}
    camera_param_dict['H'] = chessboard_camera_param['imgSize'][1]
    camera_param_dict['W'] = chessboard_camera_param['imgSize'][0]
    camera_param_dict['in_mat'] = chessboard_camera_param['K']
    camera_param_dict['k1'] = 0
    camera_param_dict['k2'] = 0
    camera_param_dict['k3'] = 0
    camera_param_dict['k4'] = 0
    camera_param_dict['k5'] = 0
    camera_param_dict['p1'] = 0
    camera_param_dict['p2'] = 0
    camera_param_dict['name'] = name
    camera_param_dict['rotation'] = chessboard_camera_param['R']
    camera_param_dict['translation'] = chessboard_camera_param['T']
    if inverse:
        rmatrix = np.linalg.inv(
            np.array(camera_param_dict['rotation']).reshape(3, 3))
        camera_param_dict['rotation'] = rmatrix.tolist()
        tmatrix = np.array(camera_param_dict['translation']).reshape((3, 1))
        tvec = -np.dot(rmatrix, tmatrix)
        camera_param_dict['translation'] = tvec.reshape((3)).tolist()
    return camera_param_dict


__distort_coefficient_names__ = [
    'k1', 'k2', 'k3', 'k4', 'k5', 'k6', 'p1', 'p2'
]


def __zero_mat_list__(n=3):
    """Return a zero mat in list format.

    Args:
        n (int, optional):
            Length of the edge.
            Defaults to 3.

    Returns:
        list:
            List[List[int]]
    """
    ret_list = [[0] * n for _ in range(n)]
    return ret_list<|MERGE_RESOLUTION|>--- conflicted
+++ resolved
@@ -399,18 +399,6 @@
             convention_dst='opencv',
             resolution_src=(height, width),
             resolution_dst=(height, width))
-<<<<<<< HEAD
-=======
-        k_3x3 = \
-            convert_K_4x4_to_3x3(new_K, is_perspective=False)
-        k_3x3 = k_3x3.numpy().squeeze(0)
-        r_3x3 = new_R.numpy().squeeze(0)
-        t_3 = new_T.numpy().squeeze(0)
-        self.name = name
-        self.set_mat_np('in_mat', k_3x3)
-        self.set_mat_np('rotation_mat', r_3x3)
-        self.set_value('translation', t_3.tolist())
->>>>>>> f6d39e24
 
         k_3x3 = \
             convert_K_4x4_to_3x3(k_4x4, is_perspective=is_perspective)
@@ -461,64 +449,6 @@
                 is_perspective=True,
                 resolution=(height, width)))
         return cam
-
-    def check_item(self, key: Any, val: Any) -> None:
-        """Check whether the key and its value matches definition in
-        CameraParameter.SUPPORTED_KEYS.
-
-        Args:
-            key (Any):
-                Key in CameraParameter.
-            val (Any):
-                Value to the key.
-
-        Raises:
-            KeyError:
-                key cannot be found in
-                CameraParameter.SUPPORTED_KEYS.
-            TypeError:
-                Value's type doesn't match definition.
-        """
-        self.__check_key__(key)
-        self.__check_value_type__(key, val)
-
-    def __check_key__(self, key: Any) -> None:
-        """Check whether the key matches definition in
-        CameraParameter.SUPPORTED_KEYS.
-
-        Args:
-            key (Any):
-                Key in CameraParameter.
-
-        Raises:
-            KeyError:
-                key cannot be found in
-                CameraParameter.SUPPORTED_KEYS.
-        """
-        if key not in self.__class__.SUPPORTED_KEYS:
-            err_msg = 'Key check failed in CameraParameter:\n'
-            err_msg += f'key={str(key)}\n'
-            raise KeyError(err_msg)
-
-    def __check_value_type__(self, key: Any, val: Any) -> None:
-        """Check whether the type of value matches definition in
-        CameraParameter.SUPPORTED_KEYS.
-
-        Args:
-            key (Any):
-                Key in CameraParameter.
-            val (Any):
-                Value to the key.
-
-        Raises:
-            TypeError:
-                Value is supported but doesn't match definition.
-        """
-        if type(val) != self.__class__.SUPPORTED_KEYS[key]['type']:
-            err_msg = 'Type check failed in CameraParameter:\n'
-            err_msg += f'key={str(key)}\n'
-            err_msg += f'type(val)={type(val)}\n'
-            raise TypeError(err_msg)
 
     def check_item(self, key: Any, val: Any) -> None:
         """Check whether the key and its value matches definition in
