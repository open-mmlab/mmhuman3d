import os.path as osp
from pathlib import Path
from typing import Iterable, List, Optional, Tuple, Union

import cv2
import mmcv
import numpy as np
import torch
from pytorch3d.renderer.lighting import DirectionalLights, PointLights
from pytorch3d.structures import Meshes
from torch.nn.functional import interpolate

from mmhuman3d.core.conventions.segmentation import body_segmentation
from mmhuman3d.utils.ffmpeg_utils import images_to_array
from mmhuman3d.utils.mesh_utils import join_batch_meshes_as_scene
from mmhuman3d.utils.path_utils import check_path_suffix
from .base_renderer import MeshBaseRenderer
from .builder import build_renderer, build_textures

try:
    from typing import Literal
except ImportError:
    from typing_extensions import Literal


class SMPLRenderer(MeshBaseRenderer):
    """Render SMPL(X) with different render choices."""

    def __init__(self,
                 resolution: Tuple[int, int],
                 faces: Union[np.ndarray, torch.LongTensor],
                 device: Union[torch.device, str] = 'cpu',
                 output_path: Optional[str] = None,
                 colors: Optional[Union[List[str], np.ndarray,
                                        torch.Tensor]] = None,
                 return_tensor: bool = False,
                 alpha: float = 1.0,
                 model_type='smpl',
                 out_img_format: str = '%06d.png',
                 render_choice='mq',
                 projection: Literal['weakperspective', 'fovperspective',
                                     'orthographics', 'perspective',
                                     'fovorthographics'] = 'weakperspective',
                 frames_folder: Optional[str] = None,
                 plot_kps: bool = False,
                 vis_kp_index: bool = False,
                 in_ndc: bool = True,
                 final_resolution: Tuple[int, int] = None,
                 **kwargs) -> None:
        super(MeshBaseRenderer, self).__init__()

        self.device = device
        self.projection = projection
        self.resolution = resolution
        self.model_type = model_type
        self.in_ndc = in_ndc
        self.render_choice = render_choice
        self.output_path = output_path
        self.raw_faces = torch.LongTensor(faces.astype(
            np.int32)) if isinstance(faces, np.ndarray) else faces
        self.colors = torch.Tensor(colors) if isinstance(
            colors, np.ndarray) else colors
        self.frames_folder = frames_folder
        self.plot_kps = plot_kps
        self.vis_kp_index = vis_kp_index
        self.out_img_format = out_img_format
        self.final_resolution = final_resolution
        self.segmentation = body_segmentation(self.model_type)
        self.return_tensor = return_tensor
        if output_path is not None:
            if check_path_suffix(output_path, ['.mp4', '.gif']):
                self.temp_path = osp.join(
                    Path(output_path).parent,
                    Path(output_path).name + '_output_temp')
                mmcv.mkdir_or_exist(self.temp_path)
                print('make dir', self.temp_path)
            else:
                self.temp_path = output_path

        renderer_type = kwargs.pop('renderer_type', 'base')
        self.texture_type = kwargs.pop('texture_type', 'vertex')

        self.image_renderer = build_renderer(
            dict(
                type=renderer_type,
                device=device,
                resolution=resolution,
                projection=projection,
                in_ndc=in_ndc,
                return_type=['tensor', 'rgba'] if return_tensor else ['rgba'],
                **kwargs))

        if plot_kps:
            self.alpha = max(min(0.8, alpha), 0.1)
            self.joints_renderer = build_renderer(
                dict(
                    type='pointcloud',
                    resolution=resolution,
                    device=device,
                    return_type=['rgba'],
                    projection=projection,
                    in_ndc=in_ndc,
                    radius=0.008))
        else:
            self.alpha = max(min(1.0, alpha), 0.1)
        """
        Render Mesh for SMPL and SMPL-X. For function render_smpl.
        2 modes: mesh render with different quality and palette,
        or silhouette render.

        Args:
            resolution (Iterable[int]): (height, width of render images)
            faces (Union[np.ndarray, torch.LongTensor]): face of mesh to
                be rendered.
            device (torch.device, optional): cuda or cpu device.
                Defaults to torch.device('cpu').
            output_path (Optional[str], optional): render output path.
                could be .mp4 or .gif or a folder.
                Else: 1). If `render_choice` in ['lq', 'mq', 'hq'], the output
                video will be a smpl mesh video which each person in a single
                color.
                2). If `render_choice` is `silhouette`, the output video will
                be a black-white smpl silhouette video.
                3). If `render_choice` is  `part_silhouette`, the output video
                will be a smpl mesh video which each body-part in a single
                color.
                If None, no video will be wrote.
                Defaults to None.
            palette (Optional[List[str]], optional):
                List of palette string. Defaults to ['blue'].
            return_tensor (bool, optional): Whether return tensors.
                return None if set to False.
                Defaults to False.
            alpha (float, optional): transparency value, from 0.0 to 1.0.
                Defaults to 1.0.

        Returns:
            None
        """

    def forward(
        self,
        vertices: torch.Tensor,
        K: Optional[torch.Tensor] = None,
        R: Optional[torch.Tensor] = None,
        T: Optional[torch.Tensor] = None,
        images: Optional[torch.Tensor] = None,
        joints: Optional[torch.Tensor] = None,
        joints_gt: Optional[torch.Tensor] = None,
        indexes: Optional[Iterable[int]] = None,
    ) -> Union[None, torch.Tensor]:
        """Forward render procedure.

        Args:
            vertices (torch.Tensor): shape should be (frame, num_V, 3) or
                (frame, num_people, num_V, 3). Num people Would influence
                the visualization.
            K (Optional[torch.Tensor], optional):
                shape should be (f * 4 * 4)/perspective/orthographics or
                (f * P * 4)/weakperspective, f could be 1.
                P is person number, should be 1 if single person. Usually for
                HMR, VIBE predicted cameras.
                Defaults to None.
            R (Optional[torch.Tensor], optional):
                shape should be (f * 3 * 3).
                Will be look_at_view if None.
                Defaults to None.
            T (Optional[torch.Tensor], optional):
                shape should be (f * 3).
                Will be look_at_view if None.
                Defaults to None.
            images (Optional[torch.Tensor], optional): Tensor of background
                images. If None, no background.
                Defaults to None.
            joints (Optional[torch.Tensor], optional):
                joints produced from smpl model.
                Defaults to None.
            joints_gt (Optional[torch.Tensor], optional):
                ground-truth points passed.
                Defaults to None.
            indexes (Optional[Iterable[int]], optional):
                indexes for writing images.
                Defaults to None.

        Returns:
            Union[None, torch.Tensor]:
                return None if not return_tensor.
                Else: 1). If render images, the output tensor shape would be
                (frame, h, w, 4) or (frame, num_people, h, w, 4), depends on
                number of people.
                2). If render silhouette, the output tensor shape will be
                (frame, h, w) or (frame, num_people, h, w).
                3). If render part silhouette, the output tensor shape should
                be (frame, h, w, n_class) or (frame, num_people, h, w, n_class
                ). `n_class` is the number of part segments defined by smpl of
                smplx.
        """
        num_frames, num_person, _, _ = vertices.shape
        faces = self.raw_faces[None].repeat(num_frames, 1, 1)
        if self.frames_folder is not None and images is None:
            images = images_to_array(
                self.frames_folder,
                resolution=self.resolution,
                img_format=self.img_format,
                start=indexes[0],
                end=indexes[-1],
                disable_log=True).astype(np.float64)
            images = torch.Tensor(images).to(self.device)

        if images is not None:
            images = images.to(self.device)

        mesh_list = []
        for person_idx in range(num_person):
            color = self.colors[person_idx]
            verts_rgb = color[None].repeat(num_frames, 1, 1)
            mesh = Meshes(
                verts=vertices[:, person_idx].to(self.device),
                faces=faces.to(self.device),
                textures=build_textures(
                    dict(
                        type=self.texture_type,
                        verts_features=verts_rgb.to(self.device))))
            mesh_list.append(mesh)
        meshes = join_batch_meshes_as_scene(mesh_list)

        cameras = self.init_cameras(K, R, T)
<<<<<<< HEAD
        if isinstance(self.lights, DirectionalLights):
            lights = self.lights.clone()
            lights.direction = -1 * cameras.get_camera_plane_normals()
        elif isinstance(self.lights, PointLights):
            lights = self.lights.clone()
            lights.location = -1 * cameras.get_camera_plane_normals(
            ) + cameras.get_camera_center()
        else:
            raise TypeError(f'Wrong light type: {type(self.lights)}.')
        if self.render_choice == 'pointcloud':
            pointclouds = mesh_to_pointcloud_vc(meshes, alpha=1.0)
            rendered_images = self.pointcloud_renderer(
                pointclouds=pointclouds, K=K, R=R, T=T)
            rgbs = rendered_images.clone()[..., :3]
            rgbs = rgbs / rgbs.max()
            # initial renderer
        elif self.render_choice == 'depth':
            rendered_images = self.depth_renderer(meshes, K=K, R=R, T=T)
            rgbs = rendered_images.clone()[..., :3]
            rgbs = rgbs / rgbs.max()
        elif self.render_choice == 'normal':
            rendered_images = self.normal_renderer(meshes, K=K, R=R, T=T)
            rgbs = rendered_images.clone()[..., :3]
            rgbs = (rgbs + 1) / 2
=======

        lights = getattr(self.image_renderer, 'lights', None)
        if isinstance(lights, DirectionalLights):
            lights = lights.clone()
            lights.direction = -cameras.get_camera_plane_normals()
        elif isinstance(lights, PointLights):
            lights = lights.clone()
            lights.location = -cameras.get_camera_plane_normals(
            ) - cameras.get_camera_center()

        elif lights is None:
            assert self.image_renderer.shader_type in [
                'silhouette', 'nolight', None
            ]
            lights = None
>>>>>>> e58b0738
        else:
            raise TypeError(
                f'Wrong light type: {type(self.image_renderer.lights)}.')

        render_results = self.image_renderer(
            meshes=meshes, K=K, R=R, T=T, lights=lights, indexes=indexes)
        rendered_images = render_results['rgba']

        rgbs = rendered_images[..., :3]
        valid_masks = (rendered_images[..., 3:] > 0) * 1.0

        # write temp images for the output video
        if self.output_path is not None:

            if images is not None:
                output_images = rgbs * valid_masks * self.alpha + \
                    images * valid_masks * (
                        1 - self.alpha) + (1 - valid_masks) * images

            else:
                output_images = rgbs

            if self.plot_kps:
                joints = joints.to(self.device)
                joints_2d = cameras.transform_points_screen(
                    joints, image_size=self.resolution)[..., :2]
                if joints_gt is None:
                    joints_padded = joints
                    num_joints = joints_padded.shape[1]
                    joints_rgb_padded = torch.ones(
                        num_frames, num_joints, 4) * (
                            torch.tensor([0.0, 1.0, 0.0, 1.0]).view(1, 1, 4))
                else:
                    joints_gt = joints_gt.to(self.device)
                    joints_padded = torch.cat([joints, joints_gt], dim=1)
                    num_joints = joints.shape[1]
                    num_joints_gt = joints_gt.shape[1]
                    joints_rgb = torch.ones(num_frames, num_joints, 4) * (
                        torch.tensor([0.0, 1.0, 0.0, 1.0]).view(1, 1, 4))
                    joints_rgb_gt = torch.ones(
                        num_frames, num_joints_gt, 4) * (
                            torch.tensor([1.0, 0.0, 0.0, 1.0]).view(1, 1, 4))
                    joints_rgb_padded = torch.cat([joints_rgb, joints_rgb_gt],
                                                  dim=1)

                pointcloud_images = self.joints_renderer(
                    vertices=joints_padded,
                    verts_rgba=joints_rgb_padded.to(self.device),
                    K=K,
                    R=R,
                    T=T)['rgba']

                pointcloud_rgb = pointcloud_images[..., :3]
                pointcloud_mask = (pointcloud_images[..., 3:] > 0) * 1.0
                output_images = output_images * (
                    1 - pointcloud_mask) + pointcloud_mask * pointcloud_rgb

            output_images = torch.cat([
                output_images[..., 0, None], output_images[..., 1, None],
                output_images[..., 2, None]
            ], -1)
            output_images = (output_images.detach().cpu().numpy() *
                             255).astype(np.uint8)

            for frame_idx, real_idx in enumerate(indexes):
                folder = self.temp_path if self.temp_path is not None else\
                    self.output_path
                im = output_images[frame_idx]
                if self.plot_kps and self.vis_kp_index:
                    point_xy = joints_2d[frame_idx]
                    for j_idx in range(point_xy.shape[-2]):
                        x = point_xy[j_idx, 0]
                        y = point_xy[j_idx, 1]
                        cv2.putText(im, str(j_idx), (int(x), int(y)),
                                    cv2.FONT_HERSHEY_SIMPLEX,
                                    0.25 * self.final_resolution[1] / 500,
                                    [0, 0, 0],
                                    int(1 * self.final_resolution[1] / 1000))
                if self.final_resolution != self.resolution:
                    im = cv2.resize(im, self.final_resolution, cv2.INTER_CUBIC)
                cv2.imwrite(
                    osp.join(folder, self.out_img_format % real_idx), im)

        # return
        if self.return_tensor:
            rendered_map = render_results['tensor']

            if self.final_resolution != self.resolution:
                rendered_map = interpolate(
                    rendered_map, size=self.final_resolution, mode='bilinear')
            return rendered_map
        else:
            return None<|MERGE_RESOLUTION|>--- conflicted
+++ resolved
@@ -225,32 +225,6 @@
         meshes = join_batch_meshes_as_scene(mesh_list)
 
         cameras = self.init_cameras(K, R, T)
-<<<<<<< HEAD
-        if isinstance(self.lights, DirectionalLights):
-            lights = self.lights.clone()
-            lights.direction = -1 * cameras.get_camera_plane_normals()
-        elif isinstance(self.lights, PointLights):
-            lights = self.lights.clone()
-            lights.location = -1 * cameras.get_camera_plane_normals(
-            ) + cameras.get_camera_center()
-        else:
-            raise TypeError(f'Wrong light type: {type(self.lights)}.')
-        if self.render_choice == 'pointcloud':
-            pointclouds = mesh_to_pointcloud_vc(meshes, alpha=1.0)
-            rendered_images = self.pointcloud_renderer(
-                pointclouds=pointclouds, K=K, R=R, T=T)
-            rgbs = rendered_images.clone()[..., :3]
-            rgbs = rgbs / rgbs.max()
-            # initial renderer
-        elif self.render_choice == 'depth':
-            rendered_images = self.depth_renderer(meshes, K=K, R=R, T=T)
-            rgbs = rendered_images.clone()[..., :3]
-            rgbs = rgbs / rgbs.max()
-        elif self.render_choice == 'normal':
-            rendered_images = self.normal_renderer(meshes, K=K, R=R, T=T)
-            rgbs = rendered_images.clone()[..., :3]
-            rgbs = (rgbs + 1) / 2
-=======
 
         lights = getattr(self.image_renderer, 'lights', None)
         if isinstance(lights, DirectionalLights):
@@ -266,7 +240,6 @@
                 'silhouette', 'nolight', None
             ]
             lights = None
->>>>>>> e58b0738
         else:
             raise TypeError(
                 f'Wrong light type: {type(self.image_renderer.lights)}.')
