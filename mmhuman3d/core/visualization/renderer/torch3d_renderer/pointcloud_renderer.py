--- conflicted
+++ resolved
@@ -161,10 +161,6 @@
         pointclouds = pointclouds.to(self.device)
         cameras = self.init_cameras(
             K=K, R=R, T=T) if cameras is None else cameras
-<<<<<<< HEAD
-        renderer = self.init_renderer(cameras)
-=======
->>>>>>> 5bde2bf1
 
         rendered_images = self.renderer(pointclouds, cameras=cameras)
 
