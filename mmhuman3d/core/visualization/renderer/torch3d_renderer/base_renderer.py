import os.path as osp
import shutil
import warnings
from pathlib import Path
from typing import Iterable, List, Optional, Tuple, Union

import cv2
import mmcv
import numpy as np
import torch
import torch.nn as nn
from pytorch3d.renderer import (
    BlendParams,
    Materials,
    MeshRenderer,
    RasterizationSettings,
)
from pytorch3d.structures import Meshes

from mmhuman3d.core.cameras import build_cameras
from mmhuman3d.utils.ffmpeg_utils import images_to_gif, images_to_video
from mmhuman3d.utils.path_utils import check_path_suffix
from .builder import RENDERER, build_lights, build_raster, build_shader

try:
    from typing import Literal
except ImportError:
    from typing_extensions import Literal


@RENDERER.register_module(
    name=['base', 'Base', 'base_renderer', 'MeshBaseRenderer'])
class MeshBaseRenderer(nn.Module):

    def __init__(self,
                 resolution: Tuple[int, int],
                 device: Union[torch.device, str] = 'cpu',
                 output_path: Optional[str] = None,
                 return_type: List = [],
                 out_img_format: str = '%06d.png',
                 projection: Literal['weakperspective', 'fovperspective',
                                     'orthographics', 'perspective',
                                     'fovorthographics'] = 'weakperspective',
                 in_ndc: bool = True,
                 **kwargs) -> None:
        """MeshBaseRenderer for neural rendering and visualization.

        Args:
            resolution (Iterable[int]):
                (width, height) of the rendered images resolution.
            device (Union[torch.device, str], optional):
                You can pass a str or torch.device for cpu or gpu render.
                Defaults to 'cpu'.
            output_path (Optional[str], optional):
                Output path of the video or images to be saved.
                Defaults to None.
            return_type (List, optional): the type of tensor to be
                returned. 'tensor' denotes return the determined tensor. E.g.,
                return silhouette tensor of (B, H, W) for SilhouetteRenderer.
                'rgba' denotes the colorful RGBA tensor to be written.
                Will be same for MeshBaseRenderer.
                Defaults to None.
            out_img_format (str, optional): The image format string for
                saving the images.
                Defaults to '%06d.png'.
            projection (Literal[, optional): Projection type of the cameras.
                Defaults to 'weakperspective'.
            in_ndc (bool, optional): Whether defined in NDC.
                Defaults to True.

        **kwargs is used for render setting.
        You can set up your render kwargs like:
            {
                'shader_type': 'flat',
                'texture_type': 'closet',
                'light': {
                    'light_type': 'directional',
                    'direction': [[1.0, 1.0, 1.0]],
                    'ambient_color': [[0.5, 0.5, 0.5]],
                    'diffuse_color': [[0.5, 0.5, 0.5]],
                    'specular_color': [[1.0, 1.0, 1.0]],
                },
                'material': {
                    'ambient_color': [[1, 1, 1]],
                    'diffuse_color': [[0.5, 0.5, 0.5]],
                    'specular_color': [[0.5, 0.5, 0.5]],
                    'shininess': 60.0,
                },
                'raster': {
                    'type': 'mesh',
                    'blur_radius': 0.0,
                    'faces_per_pixel': 1,
                    'cull_to_frustum': True,
                    'cull_backfaces': True,
                },
                'blend': {
                    'background_color': (1.0, 1.0, 1.0)
                },
            }
        You can change any parameter in the suitable range, please check
        configs/render/smpl.py.

        Returns:
            None
        """
        super().__init__()
        self.device = device
        self.output_path = output_path
        self.return_type = return_type
        self.resolution = resolution
        self.projection = projection
        self.temp_path = None
        self.in_ndc = in_ndc
        self.out_img_format = out_img_format
        if output_path is not None:
            if check_path_suffix(output_path, ['.mp4', '.gif']):
                self.temp_path = osp.join(
                    Path(output_path).parent,
                    Path(output_path).name + '_output_temp')
                mmcv.mkdir_or_exist(self.temp_path)
                print('make dir', self.temp_path)
            else:
                self.temp_path = output_path
        self.set_render_params(**kwargs)

    def set_render_params(self, **kwargs):
        """Set render params."""
        material_params = kwargs.get('material', {})
        light_params = kwargs.get('light', {'type': 'directional'})
        self.raster_type = kwargs.get('raster_type', 'mesh')
        raster_params = kwargs.get('raster_setting', {})
        blend_params = kwargs.get('blend', {})
        self.shader_type = kwargs.get('shader_type', 'phong')

        default_resolution = raster_params.pop('resolution', [1024, 1024])
        if self.resolution is None:
            self.resolution = default_resolution

        self.materials = Materials(device=self.device, **material_params)
        self.raster_settings = RasterizationSettings(
            image_size=self.resolution, **raster_params)
        self.lights = build_lights(light_params).to(
            self.device) if light_params is not None else None
        self.blend_params = BlendParams(**blend_params)

    def export(self):
        """Export output video if need."""
        if self.output_path is not None:
            folder = self.temp_path if self.temp_path is not None else\
                 self.output_path
            if Path(self.output_path).suffix == '.mp4':
                images_to_video(
                    input_folder=folder,
                    output_path=self.output_path,
                    img_format=self.out_img_format)
            elif Path(self.output_path).suffix == '.gif':
                images_to_gif(
                    input_folder=folder,
                    output_path=self.output_path,
                    img_format=self.out_img_format)

    def __del__(self):
        """remove_temp_files."""
        if self.output_path is not None:
            if Path(self.output_path).is_file():
                self.remove_temp_frames()

    def remove_temp_frames(self):
        """Remove temp files."""
        if self.temp_path:
            if osp.exists(self.temp_path) and osp.isdir(self.temp_path):
                shutil.rmtree(self.temp_path)

    def init_cameras(self, K, R, T):
        """Build cameras."""
        cameras = build_cameras(
            dict(
                type=self.projection,
                K=K,
                R=R,
                T=T,
                image_size=self.resolution,
                in_ndc=self.in_ndc)).to(self.device)
        return cameras

    def init_renderer(self, cameras, lights):
        """Initial renderer."""
        raster = build_raster(
            dict(
                type=self.raster_type,
                cameras=cameras,
                raster_settings=self.raster_settings))
        renderer = MeshRenderer(
            rasterizer=raster,
            shader=build_shader(
                dict(
                    type=self.shader_type,
                    cameras=cameras,
                    device=self.device,
                    lights=lights,
                    materials=self.materials,
                    blend_params=self.blend_params))
            if self.shader_type != 'silhouette' else build_shader(
                dict(type=self.shader_type)))
        return renderer

    def write_images(self, rgbs, valid_masks, images, indexes):
        """Write output/temp images."""
        rgbs = rgbs.clone()[..., :3] / rgbs[..., :3].max()
        if images is not None:
            output_images = rgbs * 255 * valid_masks + (1 -
                                                        valid_masks) * images
            output_images = output_images.detach().cpu().numpy().astype(
                np.uint8)
        else:
            output_images = (rgbs.detach().cpu().numpy() * 255).astype(
                np.uint8)
<<<<<<< HEAD

=======
>>>>>>> bfeb2692
        for idx, real_idx in enumerate(indexes):
            folder = self.temp_path if self.temp_path is not None else\
                self.output_path
            cv2.imwrite(
                osp.join(folder, self.out_img_format % real_idx),
                output_images[idx])

<<<<<<< HEAD
    def prepare_meshes(self, meshes, vertices, faces):
        if meshes is None:
            assert (vertices is not None) and (faces is not None),\
                'No mesh data input.'
            meshes = Meshes(
                verts=vertices.to(self.device), faces=faces.to(self.device))
        else:
            if (vertices is not None) or (faces is not None):
                warnings.warn('Redundant input, will only use meshes.')
            meshes = meshes.to(self.device)
        return meshes

    def forward(self,
                meshes: Optional[Meshes] = None,
                vertices: Optional[torch.Tensor] = None,
                faces: Optional[torch.Tensor] = None,
                K: Optional[torch.Tensor] = None,
                R: Optional[torch.Tensor] = None,
                T: Optional[torch.Tensor] = None,
                images: Optional[torch.Tensor] = None,
                lights: Optional[torch.Tensor] = None,
                indexes: Optional[Iterable[int]] = None,
                **kwargs) -> Union[torch.Tensor, None]:
=======
    def forward(
            self,
            meshes: Optional[Meshes] = None,
            vertices: Optional[torch.Tensor] = None,
            faces: Optional[torch.Tensor] = None,
            K: Optional[torch.Tensor] = None,
            R: Optional[torch.Tensor] = None,
            T: Optional[torch.Tensor] = None,
            images: Optional[torch.Tensor] = None,
            indexes: Optional[Iterable[int]] = None
    ) -> Union[torch.Tensor, None]:
>>>>>>> bfeb2692
        """Render Meshes.

        Args:
            meshes (Optional[Meshes], optional): meshes to be rendered.
                Defaults to None.
            vertices (Optional[torch.Tensor], optional): vertices to be
                rendered. Should be passed together with faces.
                Defaults to None.
            faces (Optional[torch.Tensor], optional): faces of the meshes,
                should be passed together with the vertices.
                Defaults to None.
            K (Optional[torch.Tensor], optional): Camera intrinsic matrixs.
                Defaults to None.
            R (Optional[torch.Tensor], optional): Camera rotation matrixs.
                Defaults to None.
            T (Optional[torch.Tensor], optional): Camera tranlastion matrixs.
                Defaults to None.
            images (Optional[torch.Tensor], optional): background images.
                Defaults to None.
            indexes (Optional[Iterable[int]], optional): indexes for images.
                Defaults to None.

        Returns:
            Union[torch.Tensor, None]: return tensor or None.
        """
        meshes = self.prepare_meshes(meshes, vertices, faces)
        cameras = self.init_cameras(K=K, R=R, T=T)
        renderer = self.init_renderer(cameras, lights)

        rendered_images = renderer(meshes)

<<<<<<< HEAD
        if self.output_path is not None or 'rgba' in self.return_type:
            valid_masks = (rendered_images[..., 3:] > 0
                           ) * 1.0 if images is not None else None
            if self.output_path is not None:
                self.write_images(rendered_images, valid_masks, images,
                                  indexes)
=======
        if self.output_path is not None:
            self.write_images(rgbs, valid_masks, images, indexes)
>>>>>>> bfeb2692

        results = {}
        if 'tensor' in self.return_type:
            results.update(tensor=rendered_images)
        if 'rgba' in self.return_type:
            results.update(rgba=rendered_images)
        return results<|MERGE_RESOLUTION|>--- conflicted
+++ resolved
@@ -215,10 +215,6 @@
         else:
             output_images = (rgbs.detach().cpu().numpy() * 255).astype(
                 np.uint8)
-<<<<<<< HEAD
-
-=======
->>>>>>> bfeb2692
         for idx, real_idx in enumerate(indexes):
             folder = self.temp_path if self.temp_path is not None else\
                 self.output_path
@@ -226,7 +222,6 @@
                 osp.join(folder, self.out_img_format % real_idx),
                 output_images[idx])
 
-<<<<<<< HEAD
     def prepare_meshes(self, meshes, vertices, faces):
         if meshes is None:
             assert (vertices is not None) and (faces is not None),\
@@ -250,19 +245,6 @@
                 lights: Optional[torch.Tensor] = None,
                 indexes: Optional[Iterable[int]] = None,
                 **kwargs) -> Union[torch.Tensor, None]:
-=======
-    def forward(
-            self,
-            meshes: Optional[Meshes] = None,
-            vertices: Optional[torch.Tensor] = None,
-            faces: Optional[torch.Tensor] = None,
-            K: Optional[torch.Tensor] = None,
-            R: Optional[torch.Tensor] = None,
-            T: Optional[torch.Tensor] = None,
-            images: Optional[torch.Tensor] = None,
-            indexes: Optional[Iterable[int]] = None
-    ) -> Union[torch.Tensor, None]:
->>>>>>> bfeb2692
         """Render Meshes.
 
         Args:
@@ -294,17 +276,12 @@
 
         rendered_images = renderer(meshes)
 
-<<<<<<< HEAD
         if self.output_path is not None or 'rgba' in self.return_type:
             valid_masks = (rendered_images[..., 3:] > 0
                            ) * 1.0 if images is not None else None
             if self.output_path is not None:
                 self.write_images(rendered_images, valid_masks, images,
                                   indexes)
-=======
-        if self.output_path is not None:
-            self.write_images(rgbs, valid_masks, images, indexes)
->>>>>>> bfeb2692
 
         results = {}
         if 'tensor' in self.return_type:
