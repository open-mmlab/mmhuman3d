--- conflicted
+++ resolved
@@ -120,12 +120,6 @@
         # segmentation map is sharp.
         cameras = self.init_cameras(
             K=K, R=R, T=T) if cameras is None else cameras
-<<<<<<< HEAD
-        renderer = self.init_renderer(cameras, None)
-
-        rendered_images = renderer(meshes)
-=======
->>>>>>> 5bde2bf1
 
         fragments = self.rasterizer(meshes_world=meshes, cameras=cameras)
         segmentation_map = self.shader(
