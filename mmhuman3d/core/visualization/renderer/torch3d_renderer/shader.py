from typing import Optional, Union

import torch
import torch.nn as nn
from pytorch3d.ops import interpolate_face_attributes
from pytorch3d.renderer import BlendParams, hard_rgb_blend
from pytorch3d.structures.utils import padded_to_packed
<<<<<<< HEAD
from pytorch3d.renderer.mesh.rasterizer import Fragments
from pytorch3d.structures import Meshes


class OpticalFlowShader(nn.Module):

    def __init__(self, **kwargs) -> None:
        super().__init__()

    @staticmethod
    def gen_mesh_grid(H, W, N: int = 1):
        h_grid = torch.linspace(-1, 1, H).view(-1, 1).repeat(1, W)
        v_grid = torch.linspace(-1, 1, W).repeat(H, 1)
        mesh_grid = torch.cat((v_grid.unsqueeze(2), h_grid.unsqueeze(2)),
                              dim=2)
        mesh_grid = mesh_grid.unsqueeze(0).repeat(N, 1, 1, 1)
        mesh_grid = torch.cat([mesh_grid, torch.zeros(N, H, W, 1)], -1)
        return mesh_grid  # (N, H, W, 2)

    def to(self, device):
        return self

    def forward(self, fragments: Fragments, meshes: Meshes,
                verts_scene_flow: torch.Tensor, **kwargs) -> torch.Tensor:

        faces = meshes.faces_packed()  # (F, 3)
        verts_scene_flow = padded_to_packed(verts_scene_flow)
        faces_flow = verts_scene_flow[faces]
        pixel_flow = interpolate_face_attributes(
            pix_to_face=fragments.pix_to_face,
            barycentric_coords=fragments.bary_coords,
            face_attributes=faces_flow)
        N, H, W, _, _ = pixel_flow.shape
        mesh_grid = self.gen_mesh_grid(N=N, H=H, W=W)
        pixel_flow = pixel_flow.squeeze(-2) + mesh_grid.to(pixel_flow.device)
        return pixel_flow
=======
from pytorch3d.renderer.mesh.shader import SoftSilhouetteShader


class SilhouetteShader(SoftSilhouetteShader):

    def __init__(self,
                 blend_params: Optional[BlendParams] = None,
                 **kwargs) -> None:
        super().__init__(blend_params)
>>>>>>> 873c396e


class NoLightShader(nn.Module):
    """No light shader."""

    def __init__(self,
                 device: Union[torch.device, str] = 'cpu',
                 blend_params: Optional[BlendParams] = None,
                 **kwargs) -> None:
        """Initlialize without blend_params."""
        super().__init__()
        self.blend_params = blend_params if blend_params is not None\
            else BlendParams()

    def forward(self, fragments, meshes, **kwargs) -> torch.Tensor:
        """Sample without light."""
        texels = meshes.sample_textures(fragments)
        blend_params = kwargs.get('blend_params', self.blend_params)
        images = hard_rgb_blend(texels, fragments, blend_params)
        return images


class DepthShader(nn.Module):
    """No light shader."""

    def __init__(self,
                 device: Union[torch.device, str] = 'cpu',
                 blend_params: Optional[BlendParams] = None,
                 **kwargs) -> None:
        """Initlialize without blend_params."""
        super().__init__()
        self.blend_params = blend_params if blend_params is not None\
            else BlendParams()

    def forward(self, fragments, meshes, cameras, **kwargs) -> torch.Tensor:
        """Sample without light."""
        verts_depth = cameras.compute_depth_of_points(meshes.verts_padded())
        faces = meshes.faces_packed()  # (F, 3)
        verts_depth = padded_to_packed(verts_depth)
        faces_depth = verts_depth[faces]
        depth_map = interpolate_face_attributes(
            pix_to_face=fragments.pix_to_face,
            barycentric_coords=fragments.bary_coords,
            face_attributes=faces_depth)
        return depth_map[..., 0, :]


class NormalShader(nn.Module):
    """No light shader."""

    def __init__(self,
                 device: Union[torch.device, str] = 'cpu',
                 blend_params: Optional[BlendParams] = None,
                 **kwargs) -> None:
        """Initlialize without blend_params."""
        super().__init__()
        self.blend_params = blend_params if blend_params is not None\
            else BlendParams()

    def forward(self, fragments, meshes, cameras, **kwargs) -> torch.Tensor:
        """Sample without light."""
        verts_normal = cameras.compute_normal_of_meshes(meshes)
        faces = meshes.faces_packed()  # (F, 3)
        verts_normal = padded_to_packed(verts_normal)
        faces_normal = verts_normal[faces]
        normal_map = interpolate_face_attributes(
            pix_to_face=fragments.pix_to_face,
            barycentric_coords=fragments.bary_coords,
            face_attributes=faces_normal)
        return normal_map[..., 0, :]


class SegmentationShader(nn.Module):
    """No light shader."""

    def __init__(self,
                 device: Union[torch.device, str] = 'cpu',
                 blend_params: Optional[BlendParams] = None,
                 **kwargs) -> None:
        """Initlialize without blend_params."""
        super().__init__()
        self.blend_params = blend_params if blend_params is not None\
            else BlendParams()

    def forward(self, fragments, meshes, **kwargs) -> torch.Tensor:
        """Sample without light."""
        verts_class = meshes.textures.verts_features_padded()
        faces = meshes.faces_packed()  # (F, 3)
        verts_class = padded_to_packed(verts_class)
        faces_class = verts_class[faces]
        segmentation_map = interpolate_face_attributes(
            pix_to_face=fragments.pix_to_face,
            barycentric_coords=fragments.bary_coords,
            face_attributes=faces_class).long()
        return segmentation_map[..., :, 0]<|MERGE_RESOLUTION|>--- conflicted
+++ resolved
@@ -5,9 +5,9 @@
 from pytorch3d.ops import interpolate_face_attributes
 from pytorch3d.renderer import BlendParams, hard_rgb_blend
 from pytorch3d.structures.utils import padded_to_packed
-<<<<<<< HEAD
 from pytorch3d.renderer.mesh.rasterizer import Fragments
 from pytorch3d.structures import Meshes
+from pytorch3d.renderer.mesh.shader import SoftSilhouetteShader
 
 
 class OpticalFlowShader(nn.Module):
@@ -42,8 +42,6 @@
         mesh_grid = self.gen_mesh_grid(N=N, H=H, W=W)
         pixel_flow = pixel_flow.squeeze(-2) + mesh_grid.to(pixel_flow.device)
         return pixel_flow
-=======
-from pytorch3d.renderer.mesh.shader import SoftSilhouetteShader
 
 
 class SilhouetteShader(SoftSilhouetteShader):
@@ -52,7 +50,6 @@
                  blend_params: Optional[BlendParams] = None,
                  **kwargs) -> None:
         super().__init__(blend_params)
->>>>>>> 873c396e
 
 
 class NoLightShader(nn.Module):
