import glob
import os

import numpy as np
import torch
from tqdm import tqdm

from mmhuman3d.core.cameras import build_cameras
from mmhuman3d.core.conventions.keypoints_mapping import (
    convert_kps,
    get_keypoint_idx,
    get_keypoint_num,
)
from mmhuman3d.data.data_structures import SMCReader
from mmhuman3d.data.data_structures.human_data import HumanData
from mmhuman3d.models.builder import build_body_model
from .base_converter import BaseModeConverter
from .builder import DATA_CONVERTERS


@DATA_CONVERTERS.register_module()
class HuMManConverter(BaseModeConverter):
    """A mysterious dataset that will be announced soon."""

    ACCEPTED_MODES = ['test', 'train']

    def __init__(self, *args, **kwargs):
        super(HuMManConverter, self).__init__(*args, **kwargs)

        self.skip_no_iphone = True
        self.skip_no_keypoints3d = True
        self.downsample_ratio = 10  # uniformly sampling

        self.keypoints2d_humman_mask = None
        self.keypoints3d_humman_mask = None

        self.keypoint_convention_humman = 'coco_wholebody'
        self.num_keypoints_humman = \
            get_keypoint_num(self.keypoint_convention_humman)

        self.keypoint_convention_smpl = 'smpl_54'
        self.num_keypoints_smpl = \
            get_keypoint_num(self.keypoint_convention_smpl)

        self.left_hip_idx_humman = get_keypoint_idx(
            'left_hip', convention=self.keypoint_convention_humman)
        self.right_hip_idx_humman = get_keypoint_idx(
            'right_hip', convention=self.keypoint_convention_humman)
        self.root_idx_smpl = get_keypoint_idx(
            'pelvis_extra', convention=self.keypoint_convention_smpl)

        self.device = torch.device(
            'cuda') if torch.cuda.is_available() else torch.device('cpu')

        self.smpl = build_body_model(
            dict(
                type='SMPL',
                keypoint_src='smpl_54',
                keypoint_dst=self.keypoint_convention_smpl,
                model_path='data/body_models/smpl',
                extra_joints_regressor='data/body_models/J_regressor_extra.npy'
            )).to(self.device)

    def _derive_keypoints(self, global_orient, body_pose, betas, transl,
                          focal_length, image_size, camera_center):
        """Get SMPL-derived keypoints."""
        camera = build_cameras(
            dict(
                type='PerspectiveCameras',
                convention='opencv',
                in_ndc=False,
                focal_length=torch.tensor(focal_length,
                                          dtype=torch.float).reshape(1, 2),
                image_size=torch.tensor(image_size,
                                        dtype=torch.float).reshape(1, 2),
                principal_point=torch.tensor(camera_center,
                                             dtype=torch.float).reshape(
                                                 1, 2))).to(self.device)

        output = self.smpl(
            global_orient=torch.tensor(global_orient, device=self.device),
            body_pose=torch.tensor(body_pose, device=self.device),
            betas=torch.tensor(betas, device=self.device),
            transl=torch.tensor(transl, device=self.device),
            return_joints=True)

        keypoints3d = output['joints']
        keypoints2d_xyd = camera.transform_points_screen(keypoints3d)
        keypoints2d = keypoints2d_xyd[..., :2]

        keypoints3d = keypoints3d.cpu().numpy()
        keypoints2d = keypoints2d.cpu().numpy()

        # root align
        keypoints3d = keypoints3d - keypoints3d[:, [self.root_idx_smpl], :]

        return {'keypoints2d': keypoints2d, 'keypoints3d': keypoints3d}

    def _make_human_data(
        self,
        smpl,
        image_path,
        image_id,
        bbox_xywh,
        keypoints2d_smpl,
        keypoints3d_smpl,
        keypoints2d_humman,
        keypoints3d_humman,
    ):
        # use HumanData to store all data
        human_data = HumanData()

        # frames
        num_frames = len(image_path)

        # downsample idx
        selected_inds = np.arange(len(image_path))
        selected_inds = selected_inds[::self.downsample_ratio]

        smpl['global_orient'] = np.concatenate(
            smpl['global_orient'], axis=0).reshape(-1, 3)[selected_inds]
        smpl['body_pose'] = np.concatenate(
            smpl['body_pose'], axis=0).reshape(-1, 23, 3)[selected_inds]
        smpl['betas'] = np.concatenate(
            smpl['betas'], axis=0).reshape(-1, 10)[selected_inds]
        smpl['transl'] = np.concatenate(
            smpl['transl'], axis=0).reshape(-1, 3)[selected_inds]

        human_data['smpl'] = smpl

        # Save derived keypoints as ground truth
        # 2D SMPL keypoints
        keypoints2d_smpl = np.concatenate(
            keypoints2d_smpl, axis=0).reshape(num_frames,
                                              self.num_keypoints_smpl, 2)
        keypoints2d_smpl, keypoints2d_smpl_mask = convert_kps(
            keypoints2d_smpl,
            src=self.keypoint_convention_smpl,
            dst='human_data')
        keypoints2d_smpl = np.concatenate(
            [keypoints2d_smpl,
             np.ones([*keypoints2d_smpl.shape[:2], 1])],
            axis=-1)
        human_data['keypoints2d'] = keypoints2d_smpl[selected_inds]
        human_data['keypoints2d_mask'] = keypoints2d_smpl_mask

        # 3D SMPL keypoints
        keypoints3d_smpl = np.concatenate(
            keypoints3d_smpl, axis=0).reshape(num_frames,
                                              self.num_keypoints_smpl, 3)
        keypoints3d_smpl, keypoints3d_smpl_mask = convert_kps(
            keypoints3d_smpl,
            src=self.keypoint_convention_smpl,
            dst='human_data')
        keypoints3d_smpl = np.concatenate(
            [keypoints3d_smpl,
             np.ones([*keypoints3d_smpl.shape[:2], 1])],
            axis=-1)
        human_data['keypoints3d'] = keypoints3d_smpl[selected_inds]
        human_data['keypoints3d_mask'] = keypoints3d_smpl_mask

        # Save HuMMan keypoints
        # 2D HuMMan Keypoints
        keypoints2d_humman = np.concatenate(
            keypoints2d_humman, axis=0).reshape(num_frames,
                                                self.num_keypoints_humman, 3)
        keypoints2d_humman, keypoints2d_humman_mask = convert_kps(
            keypoints2d_humman,
            mask=self.keypoints2d_humman_mask,
            src=self.keypoint_convention_humman,
            dst='human_data')
        keypoints2d_humman = np.concatenate(
            [keypoints2d_humman,
             np.ones([*keypoints2d_humman.shape[:2], 1])],
            axis=-1)
        human_data['keypoints2d_humman'] = keypoints2d_humman[selected_inds]
        human_data['keypoints2d_humman_mask'] = keypoints2d_humman_mask

        # 3D HuMMan Keypoints
        keypoints3d_humman = np.concatenate(
            keypoints3d_humman, axis=0).reshape(num_frames,
                                                self.num_keypoints_humman, 4)
        keypoints3d_humman, keypoints3d_humman_mask = convert_kps(
            keypoints3d_humman,
            mask=self.keypoints3d_humman_mask,
            src=self.keypoint_convention_humman,
            dst='human_data')
        keypoints3d_humman = np.concatenate(
            [keypoints3d_humman,
             np.ones([*keypoints3d_humman.shape[:2], 1])],
            axis=-1)
        human_data['keypoints3d_humman'] = keypoints3d_humman[selected_inds]
        human_data['keypoints3d_humman_mask'] = keypoints3d_humman_mask

        # Save bboxes
        bbox_xywh = np.array(bbox_xywh).reshape((num_frames, 4))
        bbox_xywh = np.concatenate(
            [bbox_xywh, np.ones([num_frames, 1])], axis=-1)
        assert bbox_xywh.shape == (num_frames, 5)
        human_data['bbox_xywh'] = bbox_xywh[selected_inds]

        # Save other attributes
        human_data['image_path'] = [image_path[i] for i in selected_inds]
        human_data['image_id'] = [image_id[i] for i in selected_inds]
        human_data['config'] = 'humman'

        human_data.compress_keypoints_by_mask()

        return human_data

    def convert_by_mode(self, dataset_path: str, out_path: str,
                        mode: str) -> dict:
        """
        Args:
            dataset_path (str): Path to directory where raw images and
            annotations are stored.
            out_path (str): Path to directory to save preprocessed npz file
            mode (str): Mode in accepted modes

        Returns:
            dict:
                A dict containing keys image_path, bbox_xywh, keypoints2d,
                keypoints2d_mask stored in HumanData() format
        """

        kinect_smpl = {}
        kinect_smpl['body_pose'] = []
        kinect_smpl['global_orient'] = []
        kinect_smpl['betas'] = []
        kinect_smpl['transl'] = []

        iphone_smpl = {}
        iphone_smpl['body_pose'] = []
        iphone_smpl['global_orient'] = []
        iphone_smpl['betas'] = []
        iphone_smpl['transl'] = []

        # structs we use
        kinect_image_path_, kinect_image_id_, kinect_bbox_xywh_, \
            kinect_keypoints2d_smpl_, kinect_keypoints3d_smpl_, \
            kinect_keypoints2d_humman_, kinect_keypoints3d_humman_ = \
            [], [], [], [], [], [], []
        iphone_image_path_, iphone_image_id_, iphone_bbox_xywh_, \
            iphone_keypoints2d_smpl_, iphone_keypoints3d_smpl_, \
            iphone_keypoints2d_humman_, iphone_keypoints3d_humman_ = \
            [], [], [], [], [], [], []

        ann_paths = sorted(glob.glob(os.path.join(dataset_path, '*.smc')))

        with open(os.path.join(dataset_path, f'{mode}.txt'), 'r') as f:
            split = set(f.read().splitlines())

        for ann_path in tqdm(ann_paths):

            if os.path.basename(ann_path) not in split:
                continue

            try:
                smc_reader = SMCReader(ann_path)
            except OSError:
                print(f'Unable to load {ann_path}.')
                continue

            if self.skip_no_keypoints3d and not smc_reader.keypoint_exists:
                continue
            if self.skip_no_iphone and not smc_reader.iphone_exists:
                continue

            num_kinect = smc_reader.get_num_kinect()
            num_iphone = smc_reader.get_num_iphone()
            num_frames = smc_reader.get_kinect_num_frames()

            device_list = [('Kinect', i) for i in range(num_kinect)] + \
                [('iPhone', i) for i in range(num_iphone)]
            assert len(device_list) == num_kinect + num_iphone

            for device, device_id in device_list:
                assert device in {
                    'Kinect', 'iPhone'
                }, f'Undefined device: {device}, ' \
                   f'should be "Kinect" or "iPhone"'

                if device == 'Kinect':
                    image_id_ = kinect_image_id_
                    image_path_ = kinect_image_path_
                    bbox_xywh_ = kinect_bbox_xywh_
                    keypoints2d_humman_ = kinect_keypoints2d_humman_
                    keypoints3d_humman_ = kinect_keypoints3d_humman_
                    keypoints2d_smpl_ = kinect_keypoints2d_smpl_
                    keypoints3d_smpl_ = kinect_keypoints3d_smpl_
                    smpl_ = kinect_smpl
                    width, height = \
                        smc_reader.get_kinect_color_resolution(device_id)
                    intrinsics = smc_reader.get_kinect_color_intrinsics(
                        device_id)
                    fx, fy = intrinsics[0, 0], intrinsics[1, 1]
                    cx, cy = intrinsics[0, 2], intrinsics[1, 2]
                    focal_length = (fx, fy)
                    camera_center = (cx, cy)  # xy
                    image_size = (height, width)  # (height, width)

                else:
                    image_id_ = iphone_image_id_
                    image_path_ = iphone_image_path_
                    bbox_xywh_ = iphone_bbox_xywh_
                    keypoints2d_humman_ = iphone_keypoints2d_humman_
                    keypoints3d_humman_ = iphone_keypoints3d_humman_
                    keypoints2d_smpl_ = iphone_keypoints2d_smpl_
                    keypoints3d_smpl_ = iphone_keypoints3d_smpl_
                    smpl_ = iphone_smpl
                    width, height = smc_reader.get_iphone_color_resolution()
                    intrinsics = smc_reader.get_iphone_intrinsics()
                    fx, fy = intrinsics[0, 0], intrinsics[1, 1]
                    cx, cy = intrinsics[0, 2], intrinsics[1, 2]
                    focal_length = (fx, fy)
                    camera_center = (cx, cy)  # xy
                    image_size = (height, width)  # (height, width)

                assert device_id >= 0, f'Negative device id: {device_id}'

                keypoint_convention_humman = \
                    smc_reader.get_keypoints_convention()
                assert self.keypoint_convention_humman == \
                       keypoint_convention_humman

                # get keypoints2d (all frames)
                keypoints2d_humman, keypoints2d_humman_mask = \
                    smc_reader.get_keypoints2d(device, device_id)

                if self.keypoints2d_humman_mask is None:
                    self.keypoints2d_humman_mask = keypoints2d_humman_mask
                assert np.allclose(self.keypoints2d_humman_mask,
                                   keypoints2d_humman_mask)

<<<<<<< HEAD
                keypoints2d_humman_.append(keypoints2d_humman)
=======
                for xmin, xmax, ymin, ymax in zip(xmins, xmaxs, ymins, ymaxs):
                    bbox_xyxy = [xmin, ymin, xmax, ymax]
                    bbox_xyxy = self._bbox_expand(bbox_xyxy, scale_factor=1.2)
                    bbox_xywh = self._xyxy2xywh(bbox_xyxy)
                    bbox_xywh_.append(bbox_xywh)
>>>>>>> b84d9a0b

                # get keypoints3d (all frames)
                keypoints3d_humman, keypoints3d_humman_mask = \
                    smc_reader.get_keypoints3d(device, device_id)

                if self.keypoints3d_humman_mask is None:
                    self.keypoints3d_humman_mask = keypoints3d_humman_mask
                assert np.allclose(self.keypoints3d_humman_mask,
                                   keypoints3d_humman_mask)

                # root-align keypoints3d
                left_hip_keypoints = \
                    keypoints3d_humman[:, [self.left_hip_idx_humman], :3]
                right_hip_keypoints = \
                    keypoints3d_humman[:, [self.right_hip_idx_humman], :3]
                root_keypoints = \
                    (left_hip_keypoints + right_hip_keypoints) / 2.0
                keypoints3d_humman[..., :3] = \
                    keypoints3d_humman[..., :3] - root_keypoints
                keypoints3d_humman_.append(keypoints3d_humman)

                # get smpl (all frames)
                smpl_dict = smc_reader.get_smpl()
                smpl_['body_pose'].append(smpl_dict['body_pose'])
                smpl_['global_orient'].append(smpl_dict['global_orient'])
                smpl_['transl'].append(smpl_dict['transl'])

                # expand betas
                betas_expanded = np.tile(smpl_dict['betas'],
                                         num_frames).reshape(-1, 10)
                smpl_['betas'].append(betas_expanded)

                # get keypoints derived from SMPL and use them as supervision
                smpl_keypoints = self._derive_keypoints(
                    **smpl_dict,
                    focal_length=focal_length,
                    image_size=image_size,
                    camera_center=camera_center)
                keypoints2d_smpl = smpl_keypoints['keypoints2d']
                keypoints3d_smpl = smpl_keypoints['keypoints3d']
                keypoints2d_smpl_.append(keypoints2d_smpl)
                keypoints3d_smpl_.append(keypoints3d_smpl)

                # compute bbox from keypoints2d
                for kp2d in keypoints2d_smpl:
                    assert kp2d.shape == (self.num_keypoints_smpl, 2)
                    xs, ys = kp2d[:, 0], kp2d[:, 1]
                    xmin = max(np.min(xs), 0)
                    xmax = min(np.max(xs), width - 1)
                    ymin = max(np.min(ys), 0)
                    ymax = min(np.max(ys), height - 1)
                    bbox_xyxy = [xmin, ymin, xmax, ymax]
                    bbox_xywh = self._bbox_expand(bbox_xyxy, scale_factor=1.2)
                    bbox_xywh_.append(bbox_xywh)

                # get image paths (smc paths)
                image_path = os.path.basename(ann_path)
                for frame_id in range(num_frames):
                    image_id = (device, device_id, frame_id)
                    image_id_.append(image_id)
                    image_path_.append(image_path)

        os.makedirs(out_path, exist_ok=True)

        # make kinect human data
        kinect_human_data = self._make_human_data(
            kinect_smpl, kinect_image_path_, kinect_image_id_,
            kinect_bbox_xywh_, kinect_keypoints2d_smpl_,
            kinect_keypoints3d_smpl_, kinect_keypoints2d_humman_,
            kinect_keypoints3d_humman_)

        file_name = f'humman_{mode}_kinect_ds{self.downsample_ratio}_smpl.npz'
        out_file = os.path.join(out_path, file_name)
        kinect_human_data.dump(out_file)

        # make iphone human data
        iphone_human_data = self._make_human_data(
            iphone_smpl, iphone_image_path_, iphone_image_id_,
            iphone_bbox_xywh_, iphone_keypoints2d_smpl_,
            iphone_keypoints3d_smpl_, iphone_keypoints2d_humman_,
            iphone_keypoints3d_humman_)

        file_name = f'humman_{mode}_iphone_ds{self.downsample_ratio}_smpl.npz'
        out_file = os.path.join(out_path, file_name)
        iphone_human_data.dump(out_file)<|MERGE_RESOLUTION|>--- conflicted
+++ resolved
@@ -332,15 +332,7 @@
                 assert np.allclose(self.keypoints2d_humman_mask,
                                    keypoints2d_humman_mask)
 
-<<<<<<< HEAD
                 keypoints2d_humman_.append(keypoints2d_humman)
-=======
-                for xmin, xmax, ymin, ymax in zip(xmins, xmaxs, ymins, ymaxs):
-                    bbox_xyxy = [xmin, ymin, xmax, ymax]
-                    bbox_xyxy = self._bbox_expand(bbox_xyxy, scale_factor=1.2)
-                    bbox_xywh = self._xyxy2xywh(bbox_xyxy)
-                    bbox_xywh_.append(bbox_xywh)
->>>>>>> b84d9a0b
 
                 # get keypoints3d (all frames)
                 keypoints3d_humman, keypoints3d_humman_mask = \
@@ -393,9 +385,10 @@
                     ymin = max(np.min(ys), 0)
                     ymax = min(np.max(ys), height - 1)
                     bbox_xyxy = [xmin, ymin, xmax, ymax]
-                    bbox_xywh = self._bbox_expand(bbox_xyxy, scale_factor=1.2)
-                    bbox_xywh_.append(bbox_xywh)
-
+                    bbox_xyxy = self._bbox_expand(bbox_xyxy, scale_factor=1.2)
+                    bbox_xywh = self._xyxy2xywh(bbox_xyxy)                 
+                    bbox_xywh_.append(bbox_xywh)                   
+                    
                 # get image paths (smc paths)
                 image_path = os.path.basename(ann_path)
                 for frame_id in range(num_frames):
