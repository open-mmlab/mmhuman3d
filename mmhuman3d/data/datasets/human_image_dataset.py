--- conflicted
+++ resolved
@@ -298,7 +298,6 @@
                 global_orient=pred_pose[:, 0].unsqueeze(1),
                 pose2rot=False,
                 gender=gender)
-<<<<<<< HEAD
             pred_vertices = pred_output['vertices'].detach().cpu().numpy(
             ) * 1000.
 
@@ -399,32 +398,6 @@
 
             return pred_keypoints3d, gt_keypoints3d, gt_keypoints3d_mask
 
-=======
-            gt_keypoints3d = gt_output['joints'].detach().cpu().numpy()
-            gt_keypoints3d_mask = np.ones((len(pred_keypoints3d), 24))
-        elif self.dataset_name == 'humman':
-            betas = []
-            body_pose = []
-            global_orient = []
-            smpl_dict = self.human_data['smpl']
-            for idx in range(self.num_data):
-                betas.append(smpl_dict['betas'][idx])
-                body_pose.append(smpl_dict['body_pose'][idx])
-                global_orient.append(smpl_dict['global_orient'][idx])
-            betas = torch.FloatTensor(betas)
-            body_pose = torch.FloatTensor(body_pose).view(-1, 69)
-            global_orient = torch.FloatTensor(global_orient)
-            gt_output = self.body_model(
-                betas=betas, body_pose=body_pose, global_orient=global_orient)
-            gt_keypoints3d = gt_output['joints'].detach().cpu().numpy()
-            gt_keypoints3d_mask = np.ones((len(pred_keypoints3d), 24))
-        elif self.dataset_name == 'h36m':
-            gt_keypoints3d = self.human_data['keypoints3d'][:, :, :3]
-            gt_keypoints3d_mask = np.ones((len(pred_keypoints3d), 17))
->>>>>>> 561f271c
-        else:
-            raise NotImplementedError()
-
     def _report_mpjpe(self, res_file, metric='mpjpe'):
         """Cauculate mean per joint position error (MPJPE) or its variants
         P-MPJPE.
@@ -495,7 +468,6 @@
         pred_keypoints3d, gt_keypoints3d, gt_keypoints3d_mask = \
             self._parse_result(res_file)
 
-<<<<<<< HEAD
         err_name = metric.upper()
         if metric == '3dauc':
             alignment = 'none'
@@ -507,40 +479,6 @@
         error = keypoint_3d_auc(pred_keypoints3d, gt_keypoints3d,
                                 gt_keypoints3d_mask, alignment)
         name_value_tuples = [(err_name, error)]
-=======
-        # humman keypoints (not SMPL keypoints)
-        elif gt_keypoints3d.shape[1] == 133:
-            assert pred_keypoints3d.shape[1] == 17
-
-            H36M_TO_J17 = [
-                6, 5, 4, 1, 2, 3, 16, 15, 14, 11, 12, 13, 8, 10, 0, 7, 9
-            ]
-            H36M_TO_J14 = H36M_TO_J17[:14]
-            pred_joint_mapper = H36M_TO_J14
-            pred_keypoints3d = pred_keypoints3d[:, pred_joint_mapper, :]
-
-            # the last two are not mapped
-            gt_joint_mapper = [16, 14, 12, 11, 13, 15, 10, 8, 6, 5, 7, 9, 0, 0]
-            gt_keypoints3d = gt_keypoints3d[:, gt_joint_mapper, :]
-
-            pred_pelvis = (pred_keypoints3d[:, 2] + pred_keypoints3d[:, 3]) / 2
-            gt_pelvis = (gt_keypoints3d[:, 2] + gt_keypoints3d[:, 3]) / 2
-
-            # TODO: temp solution
-            joint_mapper = None
-            gt_keypoints3d_mask = np.ones((len(pred_keypoints3d), 14))
-            gt_keypoints3d_mask[:, 12:14] = 0  # the last two are invalid
-            gt_keypoints3d_mask = gt_keypoints3d_mask > 0
-
-        else:
-            raise NotImplementedError
-
-        pred_keypoints3d = pred_keypoints3d - pred_pelvis[:, None, :]
-        gt_keypoints3d = gt_keypoints3d - gt_pelvis[:, None, :]
-
-        if joint_mapper is not None:
-            gt_keypoints3d_mask = gt_keypoints3d_mask[:, joint_mapper] > 0
->>>>>>> 561f271c
 
         return name_value_tuples
 
