--- conflicted
+++ resolved
@@ -184,24 +184,12 @@
 
     # forward the model
     with torch.no_grad():
-<<<<<<< HEAD
         results = model(
             img=batch_data['img'],
             img_metas=batch_data['img_metas'],
             sample_idx=batch_data['sample_idx'],
         )
 
-=======
-        import time
-        T = time.time()
-        for i in range(100):
-            results = model(
-                img=batch_data['img'],
-                img_metas=batch_data['img_metas'],
-                sample_idx=batch_data['sample_idx'],
-            )
-        print(time.time() - T)
->>>>>>> b60f4059
     for idx in range(len(det_results)):
         mesh_result = det_results[idx].copy()
         mesh_result['bbox'] = bboxes_xyxy[idx]
