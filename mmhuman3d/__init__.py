--- conflicted
+++ resolved
@@ -15,13 +15,8 @@
     return digit_version
 
 
-<<<<<<< HEAD
-mmcv_minimum_version = '1.3.1'
-mmcv_maximum_version = '1.5.2'
-=======
 mmcv_minimum_version = '1.3.17'
 mmcv_maximum_version = '1.6.0'
->>>>>>> d0d0c987
 mmcv_version = digit_version(mmcv.__version__)
 
 
