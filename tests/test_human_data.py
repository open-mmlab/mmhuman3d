import logging
import os

import numpy as np
import pytest
import torch

from mmhuman3d.data.data_structures.human_data import HumanData
from mmhuman3d.data.data_structures.multi_human_data import MultiHumanData
from mmhuman3d.utils.path_utils import Existence, check_path_existence


@pytest.mark.parametrize('HumanDataCls', (HumanData, MultiHumanData))
def test_new(HumanDataCls):
    human_data = HumanDataCls()
    # no key shall exist in the empty HumanData
    assert len(human_data) == 0
    human_data = HumanDataCls.new(source_dict=None, key_strict=True)
    assert len(human_data) == 0
    human_data = HumanDataCls.new(source_dict=None, key_strict=False)
    assert len(human_data) == 0


@pytest.mark.parametrize('HumanDataCls', (HumanData, MultiHumanData))
def test_set(HumanDataCls):
    # set item correctly
    human_data = HumanDataCls()
    sample_keypoints2d = np.zeros(shape=[3, 144, 3])
    sample_keypoints2d_mask = np.ones(shape=[144])
    human_data['keypoints2d_mask'] = sample_keypoints2d_mask
    human_data['keypoints2d_convention'] = 'smplx'
    human_data['keypoints2d'] = sample_keypoints2d
    # set item without mask
    human_data = HumanDataCls()
    sample_keypoints2d = np.zeros(shape=[3, 144, 3])
    human_data['keypoints2d_convention'] = 'smplx'
    human_data['keypoints2d'] = sample_keypoints2d
    # strict==True does not allow unsupported keys
    human_data.set_key_strict(True)
    with pytest.raises(KeyError):
        human_data['keypoints4d_mask'] = np.ones(shape=[
            144,
        ])
        human_data['keypoints4d_convention'] = 'smplx'
        human_data['keypoints4d'] = np.zeros(shape=[3, 144, 5])
    # strict==False allows unsupported keys
    human_data = HumanDataCls.new(key_strict=False)
    human_data['keypoints4d_mask'] = np.ones(shape=[
        144,
    ])
    human_data['keypoints4d_convention'] = 'smplx'
    human_data['keypoints4d'] = np.zeros(shape=[3, 144, 3])
    # test wrong value type
    with pytest.raises(ValueError):
        human_data = HumanDataCls()
        human_data['image_path'] = 2
    # test wrong value shape
    with pytest.raises(ValueError):
        human_data = HumanDataCls()
        human_data['bbox_xywh'] = np.zeros(shape=[2, 4])
<<<<<<< HEAD
    # test wrong value with no shape attr
    with pytest.raises(AttributeError):
        human_data = HumanDataCls()
        bbox_np = np.zeros(shape=[2, 4])
        delattr(bbox_np, 'shape')
        human_data['bbox_xywh'] = bbox_np
=======
>>>>>>> 049de2af
    # test wrong value shape dim
    with pytest.raises(ValueError):
        human_data = HumanDataCls()
        bbox_np = np.zeros(shape=[
            2,
        ])
        human_data['bbox_xywh'] = bbox_np
    # test wrong value data len
    human_data = HumanDataCls()
    human_data['bbox_xywh'] = np.zeros(shape=[2, 5])
    with pytest.raises(ValueError):
        human_data['keypoints2d_mask'] = np.ones(shape=[
            144,
        ])
        human_data['keypoints2d_convention'] = 'smplx'
        human_data['keypoints2d'] = np.zeros(shape=[3, 144, 3])
    # test everything is right
    human_data = HumanDataCls()
    human_data['bbox_xywh'] = np.zeros(shape=[2, 5])
    human_data['keypoints2d_mask'] = np.ones(shape=[
        144,
    ])
    human_data['keypoints2d_convention'] = 'smplx'
    human_data['keypoints2d'] = np.zeros(shape=[2, 144, 3])


@pytest.mark.parametrize('HumanDataCls', (HumanData, MultiHumanData))
def test_compression(HumanDataCls):
    # set item with mask
    human_data = HumanDataCls.new(key_strict=False)
    sample_keypoints2d = np.zeros(shape=[3, 144, 3])
    sample_keypoints2d_mask = np.zeros(shape=[144], dtype=np.uint8)
    sample_keypoints2d_mask[:5] += 1
    human_data['keypoints2d_mask'] = sample_keypoints2d_mask
    human_data['keypoints2d_convention'] = 'smplx'
    human_data['keypoints2d'] = sample_keypoints2d
    assert shape_equal(human_data['keypoints2d'], sample_keypoints2d)
    assert shape_equal(
        human_data.get_raw_value('keypoints2d'), sample_keypoints2d)
    human_data.set_raw_value('keypoints2d', sample_keypoints2d)
    assert shape_equal(human_data['keypoints2d'], sample_keypoints2d)
    # compress when mask is missing
    human_data.pop('keypoints2d_mask')
    with pytest.raises(KeyError):
        human_data.compress_keypoints_by_mask()
    # compress correctly
    assert human_data.check_keypoints_compressed() is False
    human_data['keypoints2d_mask'] = sample_keypoints2d_mask
    human_data.compress_keypoints_by_mask()
    assert human_data.check_keypoints_compressed() is True
    non_zero_padding_kp2d = human_data.get_raw_value('keypoints2d')
    assert shape_equal(human_data['keypoints2d'], sample_keypoints2d)
    assert non_zero_padding_kp2d.shape[1] < sample_keypoints2d.shape[1]
    # re-compress a compressed humandata
    with pytest.raises(AssertionError):
        human_data.compress_keypoints_by_mask()
    # modify mask when compressed
    human_data['keypoints2d_mask'] = np.ones([
        144,
    ])
    assert np.sum(human_data['keypoints2d_mask']) < 144
    # modify keypoints by set_raw_value
    human_data.set_raw_value('keypoints2d', non_zero_padding_kp2d)
    assert shape_equal(human_data['keypoints2d'], sample_keypoints2d)
    # modify keypoints by setitem
    human_data['keypoints2d'] = sample_keypoints2d
    assert shape_equal(human_data['keypoints2d'], sample_keypoints2d)
    # test set new key after compression
    with pytest.raises(ValueError):
        human_data['keypoints3d'] = np.zeros(shape=[3, 144, 4])
    # keypoints without mask is put in a compressed human_data
    with pytest.raises(KeyError):
        human_data.update({'keypoints3d': np.zeros(shape=[3, 144, 4])})
        human_data.decompress_keypoints()
    if 'keypoints3d' in human_data:
        human_data.pop('keypoints3d')
    human_data.decompress_keypoints()
    assert shape_equal(human_data['keypoints2d'], sample_keypoints2d)
    assert shape_equal(
        human_data.get_raw_value('keypoints2d'), sample_keypoints2d)
    # decompress a not compressed humandata
    with pytest.raises(AssertionError):
        human_data.decompress_keypoints()


@pytest.mark.parametrize('HumanDataCls', (HumanData, MultiHumanData))
def test_generate_mask_from_keypoints(HumanDataCls):

    human_data = HumanDataCls.new(key_strict=False)
    keypoints2d = np.random.rand(3, 144, 3)
    keypoints3d = np.random.rand(3, 144, 4)

    # set confidence
    keypoints2d[:, :72, -1] = 0
    keypoints3d[:, 72:, -1] = 0
    human_data['keypoints2d'] = keypoints2d
    human_data['keypoints3d'] = keypoints3d

    # test all keys
    with pytest.raises(KeyError):
        human_data['keypoints2d_mask']
    with pytest.raises(KeyError):
        human_data['keypoints3d_mask']
    human_data.generate_mask_from_confidence()
    assert 'keypoints2d_mask' in human_data
    assert (human_data['keypoints2d_mask'][:72] == 0).all()
    assert (human_data['keypoints2d_mask'][72:] == 1).all()
    assert 'keypoints3d_mask' in human_data
    assert (human_data['keypoints3d_mask'][72:] == 0).all()
    assert (human_data['keypoints3d_mask'][:72] == 1).all()

    # test str keys
    human_data.generate_mask_from_confidence(keys='keypoints2d')

    # test list of str keys
    human_data.generate_mask_from_confidence(
        keys=['keypoints2d', 'keypoints3d'])

    # test compression with generated mask
    human_data.compress_keypoints_by_mask()
    assert human_data.check_keypoints_compressed() is True


@pytest.mark.parametrize('HumanDataCls', (HumanData, MultiHumanData))
def test_pop_unsupported_items(HumanDataCls):
    # directly pop them
    human_data = HumanDataCls.new(key_strict=False)
    human_data['keypoints4d_mask'] = np.ones(shape=[
        144,
    ])
    human_data['keypoints4d_convention'] = 'smplx'
    human_data['keypoints4d'] = np.zeros(shape=[3, 144, 3])
    human_data.pop_unsupported_items()
    assert 'keypoints4d' not in human_data
    # pop when switching strict mode
    human_data = HumanDataCls.new(key_strict=False)
    human_data['keypoints4d_mask'] = np.ones(shape=[
        144,
    ])
    human_data['keypoints4d_convention'] = 'smplx'
    human_data['keypoints4d'] = np.zeros(shape=[3, 144, 3])
    human_data.set_key_strict(True)
    assert 'keypoints4d' not in human_data


@pytest.mark.parametrize('HumanDataCls', (HumanData, MultiHumanData))
def test_padding_and_slice(HumanDataCls):
    human_data_load_path = 'tests/data/human_data/human_data_00.npz'
    human_data = HumanDataCls()
    human_data.load(human_data_load_path)
    assert human_data['keypoints2d'].shape[2] == 3
    # raw shape: 199, 18, 3
    raw_value = human_data.get_raw_value('keypoints2d')
    # test type Error
    with pytest.raises(AssertionError):
        human_data.get_value_in_shape('misc', [
            1,
        ])
    # test shape Error
    with pytest.raises(AssertionError):
        human_data.get_value_in_shape('keypoints2d', [200, 19])
    # test value Error
    with pytest.raises(ValueError):
        human_data.get_value_in_shape('keypoints2d', [0, 19, 4])
    # test padding
    padding_value = \
        human_data.get_value_in_shape('keypoints2d', [200, 19, 4])
    assert padding_value[199, 18, 3] == 0
    # test padding customed value
    padding_value = \
        human_data.get_value_in_shape('keypoints2d', [200, 19, 4], 1)
    assert padding_value[199, 18, 3] == 1
    # test slice
    slice_value = \
        human_data.get_value_in_shape('keypoints2d', [100, 10, 2])
    assert raw_value[0, 0, 0] == slice_value[0, 0, 0]
    # test padding + slice
    target_value = \
        human_data.get_value_in_shape('keypoints2d', [200, 10, 2])
    assert target_value[199, 9, 1] == 0
    assert raw_value[0, 0, 0] == target_value[0, 0, 0]
    # test default dim
    target_value = \
        human_data.get_value_in_shape('keypoints2d', [-1, 10, 2])
    assert raw_value.shape[0] == target_value.shape[0]


@pytest.mark.parametrize('HumanDataCls', (HumanData))
def test_slice(HumanDataCls):
    human_data_load_path = 'tests/data/human_data/human_data_00.npz'
    human_data = HumanDataCls()
    human_data.load(human_data_load_path)
    assert human_data['keypoints2d'].shape[2] == 3
    # raw shape: 199, 18, 3
    raw_value = human_data.get_raw_value('keypoints2d')
    # slice with stop
    sliced_human_data = human_data.get_slice(1)
    assert sliced_human_data['keypoints2d'].shape[0] == 1
    assert \
        sliced_human_data.get_raw_value('keypoints2d')[0, 0, 0] == \
        raw_value[0, 0, 0]
    # slice with start and stop
    sliced_human_data = human_data.get_slice(1, 3)
    assert sliced_human_data['keypoints2d'].shape[0] == 2
    assert \
        sliced_human_data.get_raw_value('keypoints2d')[0, 0, 0] == \
        raw_value[1, 0, 0]
    # slice with start, stop and step
    sliced_human_data = human_data.get_slice(0, 5, 2)
    assert sliced_human_data['keypoints2d'].shape[0] == 3
    assert \
        sliced_human_data.get_raw_value('keypoints2d')[1, 0, 0] == \
        raw_value[2, 0, 0]
    # do not slice image_path when it has a wrong length
    human_data.__data_len__ = 199
    human_data['image_path'] = ['1.jpg', '2.jpg']
    sliced_human_data = human_data.get_slice(1)
    assert len(sliced_human_data['image_path']) == 2
    # slice image_path when it is correct
    image_list = [f'{index:04d}.jpg' for index in range(199)]
    human_data['image_path'] = image_list
    sliced_human_data = human_data.get_slice(0, 5, 2)
    assert len(sliced_human_data['image_path']) == 3
    # slice when there's a value without __len__ method
    human_data['some_id'] = 4
    human_data['misc'] = {'hd_id_plus_1': 5}
    sliced_human_data = human_data.get_slice(0, 5, 2)
    assert sliced_human_data['some_id'] == human_data['some_id']
    assert sliced_human_data['misc']['hd_id_plus_1'] == \
        human_data['misc']['hd_id_plus_1']


@pytest.mark.parametrize('HumanDataCls', (MultiHumanData))
def test_multi_human_data_slice(HumanDataCls):
    human_data_load_path = 'tests/data/human_data/multi_human_data_00.npz'
    human_data = HumanDataCls()
    human_data.load(human_data_load_path)
    assert human_data['keypoints2d'].shape[2] == 3
    # raw shape: 199, 18, 3
    raw_value = human_data.get_raw_value('keypoints2d')
    # slice with stop
    sliced_human_data = human_data.get_slice(2)
    assert sliced_human_data['keypoints2d'].shape[0] == 3
    assert \
        sliced_human_data.get_raw_value('keypoints2d')[2, 0, 0] == \
        raw_value[2, 0, 0]
    # slice with start and stop
    sliced_human_data = human_data.get_slice(1, 4)
    assert sliced_human_data['keypoints2d'].shape[0] == 5
    assert \
        sliced_human_data.get_raw_value('keypoints2d')[-1, 0, 0] == \
        raw_value[6, 0, 0]
    # slice with start, stop and step
    sliced_human_data = human_data.get_slice(0, 5, 2)
    assert sliced_human_data['keypoints2d'].shape[0] == 5
    assert \
        sliced_human_data.get_raw_value('keypoints2d')[-1, 0, 0] == \
        raw_value[8, 0, 0]
    # do not slice image_path when it has a wrong length
    human_data.__data_len__ = 199
    human_data['image_path'] = ['1.jpg', '2.jpg']
    sliced_human_data = human_data.get_slice(1)
    assert len(sliced_human_data['image_path']) == 2


@pytest.mark.parametrize('HumanDataCls', (HumanData, MultiHumanData))
def test_missing_attr(HumanDataCls):
    dump_hd_path = 'tests/data/human_data/human_data_missing_len.npz'
    human_data = HumanDataCls()
    human_data['smpl'] = {
        'body_pose': np.ones((1, 21, 3)),
        'transl': np.ones((1, 3)),
        'betas': np.ones((1, 10)),
    }
    # human_data.__delattr__('__data_len__')
    human_data.__data_len__ = -1
    human_data.dump(dump_hd_path)
    human_data = HumanDataCls()
    human_data.load(dump_hd_path)
    assert human_data.data_len == 1


@pytest.mark.parametrize('HumanDataCls', (HumanData, MultiHumanData))
def test_load(HumanDataCls):
    human_data_load_path = 'tests/data/human_data/human_data_00.npz'
    human_data = HumanDataCls()
    human_data.load(human_data_load_path)
    assert human_data['keypoints2d'].shape[2] == 3
    assert isinstance(human_data['misc'], dict)
    human_data['image_path'] = ['1.jpg', '2.jpg']
    human_data_with_image_path = \
        'tests/data/human_data/human_data_img.npz'
    human_data.dump(human_data_with_image_path)
    human_data = HumanDataCls.fromfile(human_data_with_image_path)
    assert isinstance(human_data['image_path'], list)
    os.remove(human_data_with_image_path)


@pytest.mark.parametrize('HumanDataCls', (HumanData, MultiHumanData))
def test_construct_from_dict(HumanDataCls):
    # strict==True does not allow unsupported keys
    dict_with_keypoints2d = {'keypoints2d': np.zeros(shape=[3, 144, 3])}
    human_data = HumanDataCls(dict_with_keypoints2d)
    assert human_data['keypoints2d'].shape[2] == 3
    # strict==True does not allow unsupported keys
    human_data = HumanDataCls.new(
        source_dict=dict_with_keypoints2d, key_strict=False)
    assert human_data['keypoints2d'].shape[2] == 3
    # strict==False allows unsupported keys
    dict_with_keypoints4d = {'keypoints4d': np.zeros(shape=[3, 144, 5])}
    human_data = HumanDataCls.new(
        source_dict=dict_with_keypoints4d, key_strict=False)
    assert human_data['keypoints4d'].shape[2] == 5


@pytest.mark.parametrize('HumanDataCls', (HumanData, MultiHumanData))
def test_construct_from_file(HumanDataCls):
    human_data_load_path = 'tests/data/human_data/human_data_00.npz'
    human_data = HumanDataCls.fromfile(human_data_load_path)
    assert human_data['keypoints2d'].shape[2] == 3


@pytest.mark.parametrize('HumanDataCls', (HumanData, MultiHumanData))
def test_dump(HumanDataCls):
    # set item with mask
    human_data = HumanDataCls()
    sample_keypoints2d = np.zeros(shape=[3, 144, 3])
    sample_keypoints2d_mask = np.zeros(shape=[144])
    sample_keypoints2d_mask[:4] = 1
    human_data['keypoints2d_mask'] = sample_keypoints2d_mask
    human_data['keypoints2d'] = sample_keypoints2d
    # 3 frames before dump
    assert human_data.data_len == 3

    human_data_dump_path = 'tests/data/human_data/human_data_00_dump.npz'
    if check_path_existence(human_data_dump_path,
                            'file') == Existence.FileExist:
        os.remove(human_data_dump_path)
    human_data.dump(human_data_dump_path, overwrite=True)
    assert check_path_existence(human_data_dump_path, 'file') == \
        Existence.FileExist
    human_data_load = HumanDataCls()
    human_data_load.load(human_data_dump_path)
    # 3 frames after load
    assert human_data_load.data_len == 3

    # compatibility for old bbox
    old_version_dict = {
        'bbox_xywh': np.zeros(shape=(3, 4)),
        'image_path': None
    }
    human_data.update(old_version_dict)
    human_data.dump(human_data_dump_path, overwrite=True)
    human_data_load = HumanDataCls()
    human_data_load.load(human_data_dump_path)
    # 3 frames after load
    assert human_data_load['bbox_xywh'].shape[1] == 5
    assert 'image_path' not in human_data_load

    # wrong file extension
    with pytest.raises(ValueError):
        human_data.dump(
            human_data_dump_path.replace('.npz', '.jpg'), overwrite=True)
    # file exists
    with pytest.raises(FileExistsError):
        human_data.dump(human_data_dump_path, overwrite=False)


@pytest.mark.parametrize('HumanDataCls', (HumanData, MultiHumanData))
def test_dump_by_pickle(HumanDataCls):
    # set item with mask
    human_data = HumanDataCls()
    sample_keypoints2d = np.zeros(shape=[3, 144, 3])
    sample_keypoints2d_mask = np.zeros(shape=[144])
    sample_keypoints2d_mask[:4] = 1
    human_data['keypoints2d_mask'] = sample_keypoints2d_mask
    human_data['keypoints2d'] = sample_keypoints2d
    human_data.compress_keypoints_by_mask()
    # 3 frames before dump
    assert human_data.data_len == 3

    human_data_dump_path = 'tests/data/human_data/human_data_00_dump.pkl'
    if check_path_existence(human_data_dump_path,
                            'file') == Existence.FileExist:
        os.remove(human_data_dump_path)
    human_data.dump_by_pickle(human_data_dump_path, overwrite=True)
    assert check_path_existence(human_data_dump_path, 'file') == \
        Existence.FileExist
    human_data_load = HumanDataCls()
    human_data_load.load_by_pickle(human_data_dump_path)
    # 3 frames after load
    assert human_data_load.data_len == 3

    # compatibility for old bbox
    old_version_dict = {
        'bbox_xywh': np.zeros(shape=(3, 4)),
        'image_path': None
    }
    human_data.update(old_version_dict)
    human_data.dump_by_pickle(human_data_dump_path, overwrite=True)
    human_data_load = HumanDataCls()
    human_data_load.load_by_pickle(human_data_dump_path)

    # wrong file extension
    with pytest.raises(ValueError):
        human_data.dump_by_pickle(
            human_data_dump_path.replace('.pkl', '.jpg'), overwrite=True)
    # file exists
    with pytest.raises(FileExistsError):
        human_data.dump_by_pickle(human_data_dump_path, overwrite=False)


@pytest.mark.parametrize('HumanDataCls', (HumanData, MultiHumanData))
def test_log(HumanDataCls):
    HumanDataCls.set_logger('silent')
    logger_human_data = HumanDataCls.new(key_strict=False)
    logger_human_data['new_key_0'] = 1
    logger = logging.getLogger()
    HumanDataCls.set_logger(logger)
    logger_human_data['new_key_1'] = 1


@pytest.mark.parametrize('HumanDataCls', (HumanData, MultiHumanData))
def test_to_device(HumanDataCls):
    if torch.cuda.is_available():
        device_name = 'cuda:0'
    else:
        device_name = 'cpu'
    default_device = torch.device(device_name)
    human_data_load_path = 'tests/data/human_data/human_data_00.npz'
    human_data = HumanDataCls.fromfile(human_data_load_path)
    human_data.set_key_strict(False)
    human_data['tensor_value'] = torch.zeros((2, 2))
    tensor_dict = human_data.to(default_device)
    assert tensor_dict['keypoints2d'].size(2) == 3
    # if cuda is available, test whether it is on gpu
    if 'cuda' in device_name:
        assert tensor_dict['keypoints2d'].get_device() == 0
        # default to cpu
        tensor_dict = human_data.to()
    assert tensor_dict['keypoints2d'].is_cuda is False


@pytest.mark.parametrize('HumanDataCls', (HumanData, MultiHumanData))
def test_concat(HumanDataCls):
    human_data_0 = HumanDataCls()
    human_data_0['image_path'] = ['path_0', 'path_1']
    human_data_0['keypoints2d'] = np.zeros(shape=(2, 190, 3))
    human_data_0['keypoints2d_convention'] = 'human_data'
    human_data_0['keypoints2d_mask'] = np.ones(shape=(190))
    # test list and np
    human_data_1 = HumanDataCls()
    human_data_1['image_path'] = ['path_2']
    human_data_1['keypoints2d'] = np.ones(shape=(1, 190, 3))
    human_data_1['keypoints2d_convention'] = 'human_data'
    human_data_1['keypoints2d_mask'] = np.ones(shape=(190))
    cat_human_data = HumanDataCls.concatenate(human_data_0, human_data_1)
    assert cat_human_data['keypoints2d'].shape[0] == 3
    assert\
        cat_human_data['keypoints2d'].shape[1:] ==\
        human_data_0['keypoints2d'].shape[1:]
    assert cat_human_data['image_path'][2] == \
        human_data_1['image_path'][0]
    assert cat_human_data['keypoints2d'][2, 0, 0] == \
        human_data_1['keypoints2d'][0, 0, 0]
    # test different mask
    human_data_1 = HumanDataCls()
    human_data_1['image_path'] = ['path_2']
    human_data_1['keypoints2d'] = np.ones(shape=(1, 190, 3))
    human_data_1['keypoints2d_convention'] = 'human_data'
    human_data_1['keypoints2d_mask'] = np.ones(shape=(190))
    human_data_1['keypoints2d_mask'][0:10] = 0
    cat_human_data = HumanDataCls.concatenate(human_data_0, human_data_1)
    assert cat_human_data['keypoints2d_mask'][9] == 0
    # test keys only mentioned once
    human_data_0['bbox_xywh'] = np.zeros((2, 5))
    human_data_1['keypoints3d'] = np.ones(shape=(1, 190, 4))
    human_data_1['keypoints3d_convention'] = 'human_data'
    human_data_1['keypoints3d_mask'] = np.ones(shape=(190))
    cat_human_data = HumanDataCls.concatenate(human_data_0, human_data_1)
    assert 'keypoints2d' in cat_human_data
    assert 'keypoints3d' not in cat_human_data
    assert 'keypoints3d_1' in cat_human_data
    assert\
        cat_human_data['keypoints3d_1'].shape ==\
        human_data_1['keypoints3d'].shape
    # test different definition of the same key
    human_data_0['names'] = 'John Cena'
    human_data_1['names'] = 'John_Xina'
    cat_human_data = HumanDataCls.concatenate(human_data_0, human_data_1)
    assert 'names_0' in cat_human_data
    assert cat_human_data['names_1'] == human_data_1['names']
    # test sub-dict by smpl
    human_data_0['smpl'] = {
        'body_pose': np.zeros((2, 21, 3)),
        'transl': np.zeros((2, 3)),
        'betas': np.zeros((2, 10)),
    }
    human_data_1 = HumanDataCls()
    human_data_1['smpl'] = {
        'body_pose': np.ones((1, 21, 3)),
        'transl': np.ones((1, 3)),
        'betas': np.ones((1, 10)),
    }
    cat_human_data = HumanDataCls.concatenate(human_data_0, human_data_1)
    assert cat_human_data['smpl']['body_pose'][2, 0, 0] == \
        human_data_1['smpl']['body_pose'][0, 0, 0]
    assert cat_human_data['smpl']['transl'][1, 0] == \
        human_data_0['smpl']['transl'][1, 0]
    assert cat_human_data['smpl']['betas'][2, 1] == \
        human_data_1['smpl']['betas'][0, 1]
    # test sub-keys only mentioned once
    human_data_0['smpl']['gender'] = 'male'
    human_data_0['smpl'].pop('betas')
    human_data_1['smpl']['expresssion'] = np.ones((1, 10))
    human_data_1['smpl'].pop('transl')
    cat_human_data = HumanDataCls.concatenate(human_data_0, human_data_1)
    assert 'gender' in cat_human_data['smpl']
    assert 'expresssion' in cat_human_data['smpl']


def shape_equal(ndarray_0, ndarray_1):
    shape_0 = np.asarray(ndarray_0.shape)
    shape_1 = np.asarray(ndarray_1.shape)
    if shape_0.ndim != shape_1.ndim:
        return False
    else:
        diff_value = np.abs(shape_0 - shape_1).sum()
        if diff_value == 0:
            return True
        else:
            return False<|MERGE_RESOLUTION|>--- conflicted
+++ resolved
@@ -58,15 +58,6 @@
     with pytest.raises(ValueError):
         human_data = HumanDataCls()
         human_data['bbox_xywh'] = np.zeros(shape=[2, 4])
-<<<<<<< HEAD
-    # test wrong value with no shape attr
-    with pytest.raises(AttributeError):
-        human_data = HumanDataCls()
-        bbox_np = np.zeros(shape=[2, 4])
-        delattr(bbox_np, 'shape')
-        human_data['bbox_xywh'] = bbox_np
-=======
->>>>>>> 049de2af
     # test wrong value shape dim
     with pytest.raises(ValueError):
         human_data = HumanDataCls()
