--- conflicted
+++ resolved
@@ -58,12 +58,8 @@
         type='VibeConverter',
         modes=['pw3d', 'mpi_inf_3dhp'],
         pretrained_ckpt='data/checkpoints/spin.pth',
-<<<<<<< HEAD
-        prefix='vibe_data'))
-=======
         prefix='vibe_data'),
     gta_human=dict(type='GTAHumanConverter', prefix='gta_human'))
->>>>>>> f6d39e24
 
 
 def parse_args():
