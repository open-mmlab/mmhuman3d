import os
import os.path as osp
import shutil
import warnings
from argparse import ArgumentParser
from pathlib import Path

import mmcv
import numpy as np
import torch

from mmhuman3d.apis import (
    feature_extract,
    inference_image_based_model,
    inference_video_based_model,
    init_model,
)
from mmhuman3d.core.visualization.visualize_smpl import visualize_smpl_hmr
from mmhuman3d.data.data_structures.human_data import HumanData
from mmhuman3d.utils.demo_utils import (
    extract_feature_sequence,
    get_speed_up_interval,
    prepare_frames,
    process_mmdet_results,
    process_mmtracking_results,
    smooth_process,
    speed_up_interpolate,
    speed_up_process,
)
from mmhuman3d.utils.ffmpeg_utils import array_to_images
from mmhuman3d.utils.transforms import rotmat_to_aa

try:
    from mmdet.apis import inference_detector, init_detector

    has_mmdet = True
except (ImportError, ModuleNotFoundError):
    has_mmdet = False

try:
    from mmtrack.apis import inference_mot
    from mmtrack.apis import init_model as init_tracking_model
    has_mmtrack = True
except (ImportError, ModuleNotFoundError):
    has_mmtrack = False


def get_tracking_result(args, frames_iter, mesh_model, extractor):
    tracking_model = init_tracking_model(
        args.tracking_config, None, device=args.device.lower())

    max_track_id = 0
    max_instance = 0
    result_list = []
    frame_id_list = []

    for i, frame in enumerate(mmcv.track_iter_progress(frames_iter)):
        mmtracking_results = inference_mot(tracking_model, frame, frame_id=i)

        # keep the person class bounding boxes.
        result, max_track_id, instance_num = \
            process_mmtracking_results(
                mmtracking_results,
                max_track_id=max_track_id,
                bbox_thr=args.bbox_thr)

        # extract features from the input video or image sequences
        if mesh_model.cfg.model.type == 'VideoBodyModelEstimator' \
                and extractor is not None:
            result = feature_extract(
                extractor, frame, result, args.bbox_thr, format='xyxy')

        # drop the frame with no detected results
        if result == []:
            continue

        # update max_instance
        if instance_num > max_instance:
            max_instance = instance_num

        # vis bboxes
        if args.draw_bbox:
            bboxes = [res['bbox'] for res in result]
            bboxes = np.vstack(bboxes)
            mmcv.imshow_bboxes(
                frame, bboxes, top_k=-1, thickness=2, show=False)

        result_list.append(result)
        frame_id_list.append(i)

    return max_track_id, max_instance, frame_id_list, result_list


def get_detection_result(args, frames_iter, mesh_model, extractor):
    person_det_model = init_detector(
        args.det_config, args.det_checkpoint, device=args.device.lower())
    frame_id_list = []
    result_list = []
    for i, frame in enumerate(mmcv.track_iter_progress(frames_iter)):
        mmdet_results = inference_detector(person_det_model, frame)
        # keep the person class bounding boxes.
        results = process_mmdet_results(
            mmdet_results, cat_id=args.det_cat_id, bbox_thr=args.bbox_thr)

        # extract features from the input video or image sequences
        if mesh_model.cfg.model.type == 'VideoBodyModelEstimator' \
                and extractor is not None:
            results = feature_extract(
                extractor, frame, results, args.bbox_thr, format='xyxy')
        # drop the frame with no detected results
        if results == []:
            continue
        # vis bboxes
        if args.draw_bbox:
            bboxes = [res['bbox'] for res in results]
            bboxes = np.vstack(bboxes)
            mmcv.imshow_bboxes(
                frame, bboxes, top_k=-1, thickness=2, show=False)
        frame_id_list.append(i)
        result_list.append(results)

    return frame_id_list, result_list


def single_person_with_mmdet(args, frames_iter):
    """Estimate smpl parameters from single-person
        images with mmdetection
    Args:
        args (object):  object of argparse.Namespace.
        frames_iter (np.ndarray,): prepared frames

    """

    mesh_model, extractor = init_model(
        args.mesh_reg_config,
        args.mesh_reg_checkpoint,
        device=args.device.lower())

    pred_cams, verts, smpl_poses, smpl_betas, bboxes_xyxy = \
        [], [], [], [], []

    frame_id_list, result_list = \
        get_detection_result(args, frames_iter, mesh_model, extractor)

    frame_num = len(frame_id_list)
    # speed up
    if args.speed_up_type:
        speed_up_interval = get_speed_up_interval(args.speed_up_type)
        speed_up_frames = (frame_num -
                           1) // speed_up_interval * speed_up_interval

    for i, result in enumerate(mmcv.track_iter_progress(result_list)):
        frame_id = frame_id_list[i]
        if mesh_model.cfg.model.type == 'VideoBodyModelEstimator':
            if args.speed_up_type:
                warnings.warn(
                    'Video based models do not support speed up. '
                    'By default we will inference with original speed.',
                    UserWarning)
            feature_results_seq = extract_feature_sequence(
                result_list, frame_idx=i, causal=True, seq_len=16, step=1)
            mesh_results = inference_video_based_model(
                mesh_model,
                extracted_results=feature_results_seq,
                with_track_id=False)
        elif mesh_model.cfg.model.type == 'ImageBodyModelEstimator':
            if args.speed_up_type and i % speed_up_interval != 0\
                 and i <= speed_up_frames:
                mesh_results = [{
                    'bbox': np.zeros((5)),
                    'camera': np.zeros((3)),
                    'smpl_pose': np.zeros((24, 3, 3)),
                    'smpl_beta': np.zeros((10)),
                    'vertices': np.zeros((6890, 3)),
                    'keypoints_3d': np.zeros((17, 3)),
                }]
            else:
                mesh_results = inference_image_based_model(
                    mesh_model,
                    frames_iter[frame_id],
                    result,
                    bbox_thr=args.bbox_thr,
                    format='xyxy')
        else:
<<<<<<< HEAD
            raise Exception(
                f'{mesh_model.cfg.model.type} is not supported yet')
=======
            raise Exception(f'{mesh_model.cfg.model.type} is not supported yet')
>>>>>>> e43ebacd

        smpl_betas.append(mesh_results[0]['smpl_beta'])
        smpl_pose = mesh_results[0]['smpl_pose']
        smpl_poses.append(smpl_pose)
        pred_cams.append(mesh_results[0]['camera'])
        verts.append(mesh_results[0]['vertices'])
        bboxes_xyxy.append(mesh_results[0]['bbox'])

    smpl_poses = np.array(smpl_poses)
    smpl_betas = np.array(smpl_betas)
    pred_cams = np.array(pred_cams)
    verts = np.array(verts)
    bboxes_xyxy = np.array(bboxes_xyxy)

    # release GPU memory
    del mesh_model
    del extractor
    torch.cuda.empty_cache()

    # speed up
    if args.speed_up_type:
        smpl_poses = speed_up_process(
            torch.tensor(smpl_poses).to(args.device.lower()),
            args.speed_up_type)

        selected_frames = np.arange(0, len(frames_iter), speed_up_interval)
        smpl_poses, smpl_betas, pred_cams, bboxes_xyxy = speed_up_interpolate(
            selected_frames, speed_up_frames, smpl_poses, smpl_betas,
            pred_cams, bboxes_xyxy)

    # smooth
    if args.smooth_type is not None:
        smpl_poses = smooth_process(
            smpl_poses.reshape(frame_num, 24, 9),
            smooth_type=args.smooth_type).reshape(frame_num, 24, 3, 3)
        verts = smooth_process(verts, smooth_type=args.smooth_type)
        pred_cams = smooth_process(
            pred_cams[:, np.newaxis],
            smooth_type=args.smooth_type).reshape(frame_num, 3)

    if smpl_poses.shape[1:] == (24, 3, 3):
        smpl_poses = rotmat_to_aa(smpl_poses)
    elif smpl_poses.shape[1:] == (24, 3):
        smpl_poses = smpl_pose
    else:
        raise Exception(f'Wrong shape of `smpl_pose`: {smpl_pose.shape}')

    if args.output is not None:
        body_pose_, global_orient_, smpl_betas_, verts_, pred_cams_, \
            bboxes_xyxy_, image_path_, person_id_, frame_id_ = \
            [], [], [], [], [], [], [], [], []
        human_data = HumanData()
        frames_folder = osp.join(args.output, 'images')
        os.makedirs(frames_folder, exist_ok=True)
        array_to_images(
            np.array(frames_iter)[frame_id_list], output_folder=frames_folder)

        for i, img_i in enumerate(sorted(os.listdir(frames_folder))):
            body_pose_.append(smpl_poses[i][1:])
            global_orient_.append(smpl_poses[i][:1])
            smpl_betas_.append(smpl_betas[i])
            verts_.append(verts[i])
            pred_cams_.append(pred_cams[i])
            bboxes_xyxy_.append(bboxes_xyxy[i])
            image_path_.append(os.path.join('images', img_i))
            person_id_.append(0)
            frame_id_.append(frame_id_list[i])

        smpl = {}
        smpl['body_pose'] = np.array(body_pose_).reshape((-1, 23, 3))
        smpl['global_orient'] = np.array(global_orient_).reshape((-1, 3))
        smpl['betas'] = np.array(smpl_betas_).reshape((-1, 10))
        human_data['smpl'] = smpl
        human_data['verts'] = verts_
        human_data['pred_cams'] = pred_cams_
        human_data['bboxes_xyxy'] = bboxes_xyxy_
        human_data['image_path'] = image_path_
        human_data['person_id'] = person_id_
        human_data['frame_id'] = frame_id_
        human_data.dump(osp.join(args.output, 'inference_result.npz'))

    if args.show_path is not None:
        if args.output is not None:
            frames_folder = os.path.join(args.output, 'images')
        else:
            frames_folder = osp.join(Path(args.show_path).parent, 'images')
            os.makedirs(frames_folder, exist_ok=True)
            array_to_images(
                np.array(frames_iter)[frame_id_list],
                output_folder=frames_folder)

        body_model_config = dict(model_path=args.body_model_dir, type='smpl')
        visualize_smpl_hmr(
            poses=smpl_poses.reshape(-1, 24 * 3),
            betas=smpl_betas,
            cam_transl=pred_cams,
            bbox=bboxes_xyxy,
            output_path=args.show_path,
            render_choice=args.render_choice,
            resolution=frames_iter[0].shape[:2],
            origin_frames=frames_folder,
            body_model_config=body_model_config,
            overwrite=True,
            palette=args.palette,
            read_frames_batch=True)
        if args.output is None:
            shutil.rmtree(frames_folder)


def multi_person_with_mmtracking(args, frames_iter):
    """Estimate smpl parameters from multi-person
        images with mmtracking
    Args:
        args (object):  object of argparse.Namespace.
        frames_iter (np.ndarray,): prepared frames
    """
    mesh_model, extractor = \
        init_model(args.mesh_reg_config, args.mesh_reg_checkpoint,
                   device=args.device.lower())

    max_track_id, max_instance, frame_id_list, result_list = \
        get_tracking_result(args, frames_iter, mesh_model, extractor)

    frame_num = len(frame_id_list)
    verts = np.zeros([frame_num, max_track_id + 1, 6890, 3])
    pred_cams = np.zeros([frame_num, max_track_id + 1, 3])
    bboxes_xyxy = np.zeros([frame_num, max_track_id + 1, 5])
    smpl_poses = np.zeros([frame_num, max_track_id + 1, 24, 3, 3])
    smpl_betas = np.zeros([frame_num, max_track_id + 1, 10])

    # speed up
    if args.speed_up_type:
        speed_up_interval = get_speed_up_interval(args.speed_up_type)
        speed_up_frames = (frame_num -
                           1) // speed_up_interval * speed_up_interval

    track_ids_lists = []
    for i, result in enumerate(mmcv.track_iter_progress(result_list)):
        frame_id = frame_id_list[i]
        if mesh_model.cfg.model.type == 'VideoBodyModelEstimator':
            if args.speed_up_type:
                warnings.warn(
                    'Video based models do not support speed up. '
                    'By default we will inference with original speed.',
                    UserWarning)
            feature_results_seq = extract_feature_sequence(
                result_list, frame_idx=i, causal=True, seq_len=16, step=1)

            mesh_results = inference_video_based_model(
                mesh_model,
                extracted_results=feature_results_seq,
                with_track_id=True)
        elif mesh_model.cfg.model.type == 'ImageBodyModelEstimator':
            if args.speed_up_type and i % speed_up_interval != 0\
                 and i <= speed_up_frames:
                mesh_results = []
                for idx in range(len(result)):
                    mesh_result = result[idx].copy()
                    mesh_result['bbox'] = np.zeros((5))
                    mesh_result['camera'] = np.zeros((3))
                    mesh_result['smpl_pose'] = np.zeros((24, 3, 3))
                    mesh_result['smpl_beta'] = np.zeros((10))
                    mesh_result['vertices'] = np.zeros((6890, 3))
                    mesh_result['keypoints_3d'] = np.zeros((17, 3))
                    mesh_results.append(mesh_result)

            else:
                mesh_results = inference_image_based_model(
                    mesh_model,
                    frames_iter[frame_id],
                    result,
                    bbox_thr=args.bbox_thr,
                    format='xyxy')
        else:
<<<<<<< HEAD
            raise Exception(
                f'{mesh_model.cfg.model.type} is not supported yet')
=======
            raise Exception(f'{mesh_model.cfg.model.type} is not supported yet')
>>>>>>> e43ebacd

        track_ids = []
        for mesh_result in mesh_results:
            instance_id = mesh_result['track_id']
            bboxes_xyxy[i, instance_id] = mesh_result['bbox']
            pred_cams[i, instance_id] = mesh_result['camera']
            verts[i, instance_id] = mesh_result['vertices']
            smpl_betas[i, instance_id] = mesh_result['smpl_beta']
            smpl_poses[i, instance_id] = mesh_result['smpl_pose']
            track_ids.append(instance_id)
        track_ids_lists.append(track_ids)

    # release GPU memory
    del mesh_model
    del extractor
    torch.cuda.empty_cache()

    # speed up
    if args.speed_up_type:
        smpl_poses = speed_up_process(
            torch.tensor(smpl_poses).to(args.device.lower()),
            args.speed_up_type)

        selected_frames = np.arange(0, len(frames_iter), speed_up_interval)
        smpl_poses, smpl_betas, pred_cams, bboxes_xyxy = speed_up_interpolate(
            selected_frames, speed_up_frames, smpl_poses, smpl_betas,
            pred_cams, bboxes_xyxy)

    # smooth
    if args.smooth_type is not None:
        smpl_poses = smooth_process(
            smpl_poses.reshape(frame_num, -1, 24, 9),
            smooth_type=args.smooth_type).reshape(frame_num, -1, 24, 3, 3)
        verts = smooth_process(verts, smooth_type=args.smooth_type)
        pred_cams = smooth_process(
            pred_cams[:, np.newaxis],
            smooth_type=args.smooth_type).reshape(frame_num, -1, 3)

    if smpl_poses.shape[2:] == (24, 3, 3):
        smpl_poses = rotmat_to_aa(smpl_poses)
    elif smpl_poses.shape[2:] == (24, 3):
        smpl_poses = smpl_poses
    else:
        raise Exception(f'Wrong shape of `smpl_pose`: {smpl_poses.shape}')

    if args.output is not None:
        body_pose_, global_orient_, smpl_betas_, verts_, pred_cams_, \
            bboxes_xyxy_, image_path_, frame_id_, person_id_ = \
            [], [], [], [], [], [], [], [], []
        human_data = HumanData()
        frames_folder = osp.join(args.output, 'images')
        os.makedirs(frames_folder, exist_ok=True)
        array_to_images(
            np.array(frames_iter)[frame_id_list], output_folder=frames_folder)

        for i, img_i in enumerate(sorted(os.listdir(frames_folder))):
            for person_i in track_ids_lists[i]:
                body_pose_.append(smpl_poses[i][person_i][1:])
                global_orient_.append(smpl_poses[i][person_i][:1])
                smpl_betas_.append(smpl_betas[i][person_i])
                verts_.append(verts[i][person_i])
                pred_cams_.append(pred_cams[i][person_i])
                bboxes_xyxy_.append(bboxes_xyxy[i][person_i])
                image_path_.append(os.path.join('images', img_i))
                person_id_.append(person_i)
                frame_id_.append(frame_id_list[i])

        smpl = {}
        smpl['body_pose'] = np.array(body_pose_).reshape((-1, 23, 3))
        smpl['global_orient'] = np.array(global_orient_).reshape((-1, 3))
        smpl['betas'] = np.array(smpl_betas_).reshape((-1, 10))
        human_data['smpl'] = smpl
        human_data['verts'] = verts_
        human_data['pred_cams'] = pred_cams_
        human_data['bboxes_xyxy'] = bboxes_xyxy_
        human_data['image_path'] = image_path_
        human_data['person_id'] = person_id_
        human_data['frame_id'] = frame_id_
        human_data.dump(osp.join(args.output, 'inference_result.npz'))

    # To compress vertices array
    compressed_verts = np.zeros([frame_num, max_instance, 6890, 3])
    compressed_cams = np.zeros([frame_num, max_instance, 3])
    compressed_bboxs = np.zeros([frame_num, max_instance, 5])
    compressed_poses = np.zeros([frame_num, max_instance, 24, 3])
    compressed_betas = np.zeros([frame_num, max_instance, 10])

    for i, track_ids_list in enumerate(track_ids_lists):
        instance_num = len(track_ids_list)
        compressed_verts[i, :instance_num] = verts[i, track_ids_list]
        compressed_cams[i, :instance_num] = pred_cams[i, track_ids_list]
        compressed_bboxs[i, :instance_num] = bboxes_xyxy[i, track_ids_list]
        compressed_poses[i, :instance_num] = smpl_poses[i, track_ids_list]
        compressed_betas[i, :instance_num] = smpl_betas[i, track_ids_list]

    assert len(frame_id_list) > 0

    if args.show_path is not None:
        if args.output is not None:
            frames_folder = os.path.join(args.output, 'images')
        else:
            frames_folder = osp.join(Path(args.show_path).parent, 'images')
            os.makedirs(frames_folder, exist_ok=True)
            array_to_images(
                np.array(frames_iter)[frame_id_list],
                output_folder=frames_folder)
        body_model_config = dict(model_path=args.body_model_dir, type='smpl')
        visualize_smpl_hmr(
            poses=compressed_poses.reshape(-1, max_instance, 24 * 3),
            betas=compressed_betas,
            cam_transl=compressed_cams,
            bbox=compressed_bboxs,
            output_path=args.show_path,
            render_choice=args.render_choice,
            resolution=frames_iter[0].shape[:2],
            origin_frames=frames_folder,
            body_model_config=body_model_config,
            overwrite=True,
            palette=args.palette,
            read_frames_batch=True)


def main(args):

    # prepare input
    frames_iter = prepare_frames(args.input_path)

    if args.single_person_demo:
        single_person_with_mmdet(args, frames_iter)
    elif args.multi_person_demo:
        multi_person_with_mmtracking(args, frames_iter)
    else:
        raise ValueError(
            'Only supports single_person_demo or multi_person_demo')


if __name__ == '__main__':

    parser = ArgumentParser()
    parser.add_argument(
        'mesh_reg_config',
        type=str,
        default=None,
        help='Config file for mesh regression')
    parser.add_argument(
        'mesh_reg_checkpoint',
        type=str,
        default=None,
        help='Checkpoint file for mesh regression')
    parser.add_argument(
        '--single_person_demo',
        action='store_true',
        help='Single person demo with MMDetection')
    parser.add_argument('--det_config', help='Config file for detection')
    parser.add_argument(
        '--det_checkpoint', help='Checkpoint file for detection')
    parser.add_argument(
        '--det_cat_id',
        type=int,
        default=1,
        help='Category id for bounding box detection model')
    parser.add_argument(
        '--multi_person_demo',
        action='store_true',
        help='Multi person demo with MMTracking')
    parser.add_argument('--tracking_config', help='Config file for tracking')

    parser.add_argument(
        '--body_model_dir',
        type=str,
        default='data/body_models/',
        help='Body models file path')
    parser.add_argument(
        '--input_path', type=str, default=None, help='Input path')
    parser.add_argument(
        '--output',
        type=str,
        default=None,
        help='directory to save output result file')
    parser.add_argument(
        '--show_path',
        type=str,
        default=None,
        help='directory to save rendered images or video')
    parser.add_argument(
        '--render_choice',
        type=str,
        default='hq',
        help='Render choice parameters')
    parser.add_argument(
        '--palette', type=str, default='segmentation', help='Color theme')
    parser.add_argument(
        '--bbox_thr',
        type=float,
        default=0.99,
        help='Bounding box score threshold')
    parser.add_argument(
        '--draw_bbox',
        action='store_true',
        help='Draw a bbox for each detected instance')
    parser.add_argument(
        '--smooth_type',
        type=str,
        default=None,
        help='Smooth the data through the specified type.'
        'Select in [oneeuro,gaus1d,savgol].')
    parser.add_argument(
        '--speed_up_type',
        type=str,
        default=None,
        help='Speed up data processing through the specified type.'
        'Select in [deciwatch].')
    parser.add_argument(
        '--focal_length', type=float, default=5000., help='Focal lenght')
    parser.add_argument(
        '--device',
        choices=['cpu', 'cuda'],
        default='cuda',
        help='device used for testing')
    args = parser.parse_args()

    if args.single_person_demo:
        assert has_mmdet, 'Please install mmdet to run the demo.'
        assert args.det_config is not None
        assert args.det_checkpoint is not None

    if args.multi_person_demo:
        assert has_mmtrack, 'Please install mmtrack to run the demo.'
        assert args.tracking_config is not None

    main(args)<|MERGE_RESOLUTION|>--- conflicted
+++ resolved
@@ -182,12 +182,8 @@
                     bbox_thr=args.bbox_thr,
                     format='xyxy')
         else:
-<<<<<<< HEAD
             raise Exception(
                 f'{mesh_model.cfg.model.type} is not supported yet')
-=======
-            raise Exception(f'{mesh_model.cfg.model.type} is not supported yet')
->>>>>>> e43ebacd
 
         smpl_betas.append(mesh_results[0]['smpl_beta'])
         smpl_pose = mesh_results[0]['smpl_pose']
@@ -362,12 +358,8 @@
                     bbox_thr=args.bbox_thr,
                     format='xyxy')
         else:
-<<<<<<< HEAD
             raise Exception(
                 f'{mesh_model.cfg.model.type} is not supported yet')
-=======
-            raise Exception(f'{mesh_model.cfg.model.type} is not supported yet')
->>>>>>> e43ebacd
 
         track_ids = []
         for mesh_result in mesh_results:
@@ -411,7 +403,7 @@
     elif smpl_poses.shape[2:] == (24, 3):
         smpl_poses = smpl_poses
     else:
-        raise Exception(f'Wrong shape of `smpl_pose`: {smpl_poses.shape}')
+        raise (f'Wrong shape of `smpl_pose`: {smpl_poses.shape}')
 
     if args.output is not None:
         body_pose_, global_orient_, smpl_betas_, verts_, pred_cams_, \
